--- conflicted
+++ resolved
@@ -1,2344 +1,37 @@
-#  Copyright (C) 2016 - Yevgen Muntyan
-#  Copyright (C) 2016 - Ignacio Casal Quinteiro
-#  Copyright (C) 2016 - Arnavion
-#
-#  This program is free software; you can redistribute it and/or modify
-#  it under the terms of the GNU General Public License as published by
-#  the Free Software Foundation; either version 2 of the License, or
-#  (at your option) any later version.
-#
-#  This program is distributed in the hope that it will be useful,
-#  but WITHOUT ANY WARRANTY; without even the implied warranty of
-#  MERCHANTABILITY or FITNESS FOR A PARTICULAR PURPOSE.  See the
-#  GNU General Public License for more details.
-#
-#  You should have received a copy of the GNU General Public License
-#  along with this program; if not, see <http://www.gnu.org/licenses/>.
-
-<<<<<<< HEAD
-#import argparse
-#import glob
-#import os
-#import re
-#import shutil
-#import subprocess
-#import sys
-#import traceback
-#import hashlib
-#import zipfile
-#import stat
-
-# Options parser
-from gvsbuild.utils.parser import create_parser
-# options/printing
-import gvsbuild.utils.simple_ui as ui
-# All default tools ...
-import gvsbuild.tools
-# .. and projects
-import gvsbuild.projects
-=======
-import argparse
-import glob
-import os
-import re
-import shutil
-import subprocess
-import sys
-import traceback
-import hashlib
-import zipfile
-import tarfile
-import stat
-
-def convert_to_msys(path):
-    path = path
-    if path[1] != ':':
-        raise Exception('oops')
-    path = '/' + path[0] + path[2:].replace('\\', '/')
-    return path
-
-def _rmtree_error_handler(func, path, exc_info):
-    if not os.access(path, os.W_OK):
-        # Is the error an access error ?
-        os.chmod(path, stat.S_IWUSR)
-        func(path)
-        print_debug('rmtree:read-only file/path (%s)' % (path, ))
-    else:
-        raise
-
-class Tarball(object):
-    @staticmethod
-    def __get_stripped_tar_members(tar):
-        for tarinfo in tar.getmembers():
-            path = tarinfo.name.split('/')
-            if len(path) == 1:
-                if tarinfo.isdir():
-                    continue
-                else:
-                    raise Exception('Cannot strip directory prefix from tar with top level files')
-            tarinfo.name = '/'.join(path[1:])
-            if tarinfo.issym() or tarinfo.islnk():
-                tarinfo.linkname = '/'.join(tarinfo.linkname.split('/')[1:])
-            yield tarinfo
-
-    def unpack(self):
-        print_log('Extracting %s to %s' % (self.archive_file, self.builder.working_dir))
-
-        os.makedirs(self.build_dir)
-        tar = tarfile.open(self.archive_file)
-        tar.extractall(self.build_dir, Tarball.__get_stripped_tar_members(tar) if not self.tarbomb else tar.getmembers())
-
-        print_log('Extracted %s' % (self.archive_file,))
-
-class MercurialRepo(object):
-    def unpack(self):
-        print_log('Cloning %s to %s' % (self.repo_url, self.build_dir))
-        self.exec_cmd('hg clone %s %s-tmp' % (self.repo_url, self.build_dir))
-        shutil.move(self.build_dir + '-tmp', self.build_dir)
-        print_log('Cloned %s to %s' % (self.repo_url, self.build_dir))
-
-    def update_build_dir(self):
-        print_log('Updating directory %s' % (self.build_dir,))
-        self.exec_cmd('hg pull -u', working_dir=self.build_dir)
-
-class GitRepo(object):
-    def unpack(self):
-        print_log('Cloning %s to %s' % (self.repo_url, self.build_dir))
-
-        self.builder.exec_msys('git clone %s %s-tmp' % (self.repo_url, self.build_dir))
-        shutil.move(self.build_dir + '-tmp', self.build_dir)
-
-        if self.fetch_submodules:
-            self.builder.exec_msys('git submodule update --init',  working_dir=self.build_dir)
-
-        if self.tag:
-            self.builder.exec_msys('git checkout -f %s' % self.tag, working_dir=self.build_dir)
-
-        print_log('Cloned %s to %s' % (self.repo_url, self.build_dir))
-
-    def update_build_dir(self):
-        print_log('Updating directory %s' % (self.build_dir,))
-
-        # I don't like too much this, but at least we ensured it is properly cleaned up
-        self.builder.exec_msys('git clean -xdf', working_dir=self.build_dir)
-
-        if self.tag:
-            self.builder.exec_msys('git fetch origin', working_dir=self.build_dir)
-            self.builder.exec_msys('git checkout -f %s' % self.tag, working_dir=self.build_dir)
-        else:
-            self.builder.exec_msys('git checkout -f', working_dir=self.build_dir)
-            self.builder.exec_msys('git pull --rebase', working_dir=self.build_dir)
-
-        if self.fetch_submodules:
-            self.builder.exec_msys('git submodule update --init', working_dir=self.build_dir)
-
-        if os.path.exists(self.patch_dir):
-            print_log("Copying files from %s to %s" % (self.patch_dir, self.build_dir))
-            self.builder.copy_all(self.patch_dir, self.build_dir)
-
-class Project(object):
-    def __init__(self, name, **kwargs):
-        object.__init__(self)
-        self.name = name
-        self.dependencies = []
-        self.patches = []
-        self.archive_url = None
-        self.tarbomb = False
-        for k in kwargs:
-            setattr(self, k, kwargs[k])
-        self.__working_dir = None
-
-    _projects = []
-    _names = []
-    _dict = {}
-
-    def __str__(self):
-        return self.name
-
-    def __repr__(self):
-        return repr(self.name)
-
-    def load_defaults(self, builder):
-        # Used by the tools to load default paths/filenames
-        pass
-
-    def build(self):
-        raise NotImplementedError()
-
-    def post_install(self):
-        pass
-
-    def exec_cmd(self, cmd, working_dir=None, add_path=None):
-        self.builder.exec_cmd(cmd, working_dir=working_dir, add_path=add_path)
-
-    def exec_vs(self, cmd, add_path=None):
-        self.builder.exec_vs(cmd, working_dir=self._get_working_dir(), add_path=add_path)
-
-    def exec_msbuild(self, cmd, configuration=None, add_path=None):
-        if not configuration:
-            configuration = '%(configuration)s'
-        self.exec_vs('msbuild ' + cmd + ' /p:Configuration=' + configuration + ' %(msbuild_opts)s', add_path=add_path)
-
-    def install(self, *args):
-        self.builder.install(self._get_working_dir(), self.pkg_dir, *args)
-
-    def install_dir(self, src, dest=None):
-        if not dest:
-            dest = os.path.basename(src)
-        self.builder.install_dir(self._get_working_dir(), self.pkg_dir, src, dest)
-
-    def patch(self):
-        for p in self.patches:
-            name = os.path.basename(p)
-            stamp = os.path.join(self.build_dir, name + ".patch-applied")
-            if not os.path.exists(stamp):
-                print_log("Applying patch %s" % (p,))
-                self.builder.exec_msys(['patch', '-p1', '-i', p], working_dir=self._get_working_dir())
-                with open(stamp, 'w') as stampfile:
-                    stampfile.write('done')
-            else:
-                print_debug("patch %s already applied, skipping" % (p,))
-
-    def _get_working_dir(self):
-        if self.__working_dir:
-            return os.path.join(self.build_dir, self.__working_dir)
-        else:
-            return self.build_dir
-
-    def push_location(self, path):
-        self.__working_dir = path
-
-    def pop_location(self):
-        self.__working_dir = None
-
-    def prepare_build_dir(self):
-        if self.builder.opts.clean and os.path.exists(self.build_dir):
-            shutil.rmtree(self.build_dir, onerror=_rmtree_error_handler)
-
-        if os.path.exists(self.build_dir):
-            print_debug("directory %s already exists" % (self.build_dir,))
-            self.update_build_dir()
-        else:
-            self.unpack()
-            if os.path.exists(self.patch_dir):
-                print_log("Copying files from %s to %s" % (self.patch_dir, self.build_dir))
-                self.builder.copy_all(self.patch_dir, self.build_dir)
-
-    def update_build_dir(self):
-        pass
-
-    def unpack(self):
-        raise NotImplementedError("unpack")
-
-    def get_path(self):
-        # Optional for projects
-        pass
-
-    @staticmethod
-    def add(proj):
-        Project._projects.append(proj)
-        Project._names.append(proj.name)
-        Project._dict[proj.name] = proj
-
-    @staticmethod
-    def get_project(name):
-        return Project._dict[name]
-
-    @staticmethod
-    def list_projects():
-        return list(Project._projects)
-
-    @staticmethod
-    def get_names():
-        return list(Project._names)
-
-    @staticmethod
-    def get_dict():
-        return dict(Project._dict)
-
-class Tool(Project):
-    def __init__(self, name, **kwargs):
-        self.dir_part = None
-        Project.__init__(self, name, **kwargs)
-
-    def load_defaults(self, builder):
-        if self.dir_part:
-            self.build_dir = os.path.join(builder.opts.tools_root_dir, self.dir_part)
-        else:
-            self.build_dir = os.path.join(builder.opts.tools_root_dir, self.name)
-
-    def build(self):
-        # All the work is done in the unpack
-        pass
-
-    def get_path(self):
-        # Mandatory for tools
-        raise NotImplementedError("get_path")
-
-class Meson(Project):
-    def __init__(self, name, **kwargs):
-        Project.__init__(self, name, **kwargs)
-
-    def build(self, meson_params=None):
-        # where we build, with ninja, the library
-        ninja_build = self.build_dir + '-meson'
-        # clean up and regenerate all
-        if self.builder.opts.clean and os.path.exists(ninja_build):
-            print_debug("Removing meson build dir '%s'" % (ninja_build, ))
-            shutil.rmtree(ninja_build, onerror=_rmtree_error_handler)
-
-        # First we check if we need to generate the meson build files
-        if not os.path.isfile(os.path.join(ninja_build, 'build.ninja')):
-            self.builder.make_dir(ninja_build)
-            # debug info
-            add_opts = '--buildtype ' + self.builder.opts.configuration
-            if meson_params:
-                add_opts += ' ' + meson_params
-            # pyhon meson.py src_dir ninja_build_dir --prefix gtk_bin options
-            cmd = '%s\\python.exe %s %s %s --prefix %s %s' % (self.builder.opts.python_dir, self.builder.meson, self.build_dir, ninja_build, self.builder.gtk_dir, add_opts, )
-            # build the ninja file to do everything (build the library, create the .pc file, install it, ...)
-            self.exec_vs(cmd)
-        # we simply run 'ninja install' that takes care of everything, running explicity from the build dir
-        self.builder.exec_vs('ninja install', working_dir=ninja_build)
-
-#==============================================================================
-# Tools used to build the various projects
-#==============================================================================
-
-class Tool_cmake(Tool):
-    def __init__(self):
-        Tool.__init__(self,
-            'cmake',
-            archive_url = 'https://cmake.org/files/v3.7/cmake-3.7.2-win64-x64.zip',
-            hash = 'def3bb81dfd922ce1ea2a0647645eefb60e128d520c8ca707c5996c331bc8b48',
-            dir_part = 'cmake-3.7.2-win64-x64')
-
-    def load_defaults(self, builder):
-        Tool.load_defaults(self, builder)
-        # Set the builder object to point to the file to use
-        self.cmake_path = self.build_dir
-
-    def unpack(self):
-        # We download a .zip file so we estract it in the tool directory, with the version ...
-        destfile = os.path.join(self.cmake_path, 'bin', 'cmake.exe')
-        if not os.path.isfile(destfile):
-            print_log("Unpacking cmake to tools directory (%s)" % (self.build_dir, ))
-            with zipfile.ZipFile(self.archive_file) as zf:
-                # In the zip file the dir part (cmake-...) is already present
-                zf.extractall(path=self.builder.opts.tools_root_dir)
-
-    def get_path(self):
-        return os.path.join(self.cmake_path, 'bin')
-
-Project.add(Tool_cmake())
-
-class Tool_meson(Tool):
-    def __init__(self):
-        Tool.__init__(self,
-            'meson',
-            archive_url = 'https://github.com/mesonbuild/meson/archive/0.39.1.zip',
-            hash = '4b9653c1cfa3bd5d207ddecbc9d97a2eab2a5321884a9a4d3abc2620a7cce2e6',
-            dir_part = 'meson-0.39.1')
-
-    def load_defaults(self, builder):
-        Tool.load_defaults(self, builder)
-        # Set the builder object to point to the file to use
-        builder.meson = os.path.join(self.build_dir, 'meson.py')
-
-    def unpack(self):
-        # We download a .zip file so we estract it in the tool directory, with the version ...
-        if not os.path.isfile(self.builder.meson):
-            destdir = os.path.join(self.builder.opts.tools_root_dir, self.dir_part)
-            print_log("Unpacking meson to tools directory (%s)" % (self.build_dir, ))
-            self.builder.make_dir(destdir)
-            with zipfile.ZipFile(self.archive_file) as zf:
-                # In the zip file the dir part (meson-0.xx...) is already present
-                zf.extractall(path=self.builder.opts.tools_root_dir)
-
-    def get_path(self):
-        pass
-
-Project.add(Tool_meson())
-
-class Tool_ninja(Tool):
-    def __init__(self):
-        Tool.__init__(self,
-            'ninja',
-            archive_url = 'https://github.com/ninja-build/ninja/releases/download/v1.7.2/ninja-win.zip',
-            hash = '95b36a597d33c1fe672829cfe47b5ab34b3a1a4c6bf628e5d150b6075df4ef50')
-
-    def load_defaults(self, builder):
-        Tool.load_defaults(self, builder)
-        # Set the builder object to point to the path to use
-        self.ninja_path = self.build_dir
-
-    def unpack(self):
-        # We download a .zip file so we estract it in the tool directory ...
-        destfile = os.path.join(self.ninja_path, 'ninja.exe')
-        if not os.path.isfile(destfile):
-            print_log("Unpacking ninja to tools directory (%s)" % (self.build_dir, ))
-            self.builder.make_dir(self.ninja_path)
-            with zipfile.ZipFile(self.archive_file) as zf:
-                zf.extractall(path=self.ninja_path)
-
-    def get_path(self):
-        return self.ninja_path
-
-Project.add(Tool_ninja())
-
-class Tool_nuget(Tool):
-    def __init__(self):
-        Tool.__init__(self,
-            'nuget',
-            archive_url = 'https://dist.nuget.org/win-x86-commandline/latest/nuget.exe',
-            hash = '399ec24c26ed54d6887cde61994bb3d1cada7956c1b19ff880f06f060c039918')
-
-    def load_defaults(self, builder):
-        Tool.load_defaults(self, builder)
-        # Set the builder object to point to the .exe file to use
-        builder.nuget = os.path.join(self.build_dir, 'nuget.exe')
-
-    def unpack(self):
-        # We download directly the exe file so we copy it on the tool directory ...
-        if not os.path.isfile(self.builder.nuget):
-            print_log("Copying file to tools directory (%s)" % (self.build_dir, ))
-            self.builder.make_dir(self.build_dir)
-            shutil.copy2(self.archive_file, self.build_dir)
-
-    def get_path(self):
-        # No need to add the path, we use the full file name
-        pass
-
-Project.add(Tool_nuget())
-
-class Tool_perl(Tool):
-    def __init__(self):
-        Tool.__init__(self,
-            'perl',
-            archive_url = 'https://github.com/wingtk/gtk-win32/releases/download/Perl-5.20/perl-5.20.0-x64.tar.xz',
-            hash = '05e01cf30bb47d3938db6169299ed49271f91c1615aeee5649174f48ff418c55')
-
-    def load_defaults(self, builder):
-        Tool.load_defaults(self, builder)
-        # Set the builder object to point to the path to use, when we need to pass directly
-        # the executable to *make
-        builder.perl_dir = os.path.join(self.build_dir, 'x64')
-        # full path, added to the environment when needed
-        self.perl_path = os.path.join(builder.perl_dir, 'bin')
-
-    def unpack(self):
-        # We download a tar.xz file so we estract it in the tool directory ...
-        destfile = os.path.join(self.perl_path, 'perl.exe')
-        if not os.path.isfile(destfile):
-            print_log("Unpacking perl to tools directory (%s)" % (self.build_dir, ))
-            self.builder.make_dir(self.build_dir)
-            tar = tarfile.open(self.archive_file)
-            tar.extractall(self.build_dir)
-
-    def get_path(self):
-        return self.perl_path
-
-Project.add(Tool_perl())
-
-class Tool_python(Tool):
-    def __init__(self):
-        Tool.__init__(self,
-            'python')
-
-    def load_defaults(self, builder):
-        Tool.load_defaults(self, builder)
-        if builder.opts.python_dir:
-            # From the command line, hope is at least 3.4 ...
-            self.python_path = builder.opts.python_dir
-        else:
-            # We use the one that call the script
-            self.python_path = os.path.dirname(sys.executable)
-
-    def unpack(self):
-        pass
-
-    def get_path(self):
-        return self.python_path
-
-Project.add(Tool_python())
-
-#==============================================================================
-# Projects
-#==============================================================================
-
-class Project_adwaita_icon_theme(Tarball, Project):
-    def __init__(self):
-        Project.__init__(self,
-            'adwaita-icon-theme',
-            archive_url = 'http://ftp.acc.umu.se/pub/GNOME/sources/adwaita-icon-theme/3.24/adwaita-icon-theme-3.24.0.tar.xz',
-            hash = 'ccf79ff3bd340254737ce4d28b87f0ccee4b3358cd3cd5cd11dc7b42f41b272a',
-            dependencies = ['librsvg'],
-            )
-
-    def build(self):
-        self.push_location(r'.\win32')
-        self.exec_vs(r'nmake /nologo /f adwaita-msvc.mak CFG=%(configuration)s PYTHON="%(python_dir)s\python.exe" PREFIX="%(gtk_dir)s"', add_path=os.path.join(self.builder.opts.msys_dir, 'usr', 'bin'))
-        self.exec_vs(r'nmake /nologo /f adwaita-msvc.mak install CFG=%(configuration)s PYTHON="%(python_dir)s\python.exe" PREFIX="%(gtk_dir)s"', add_path=os.path.join(self.builder.opts.msys_dir, 'usr', 'bin'))
-        self.pop_location()
-
-        self.install(r'.\COPYING_CCBYSA3 share\doc\adwaita-icon-theme')
-
-Project.add(Project_adwaita_icon_theme())
-
-class Project_atk(Tarball, Project):
-    def __init__(self):
-        Project.__init__(self,
-            'atk',
-            archive_url = 'http://ftp.acc.umu.se/pub/GNOME/sources/atk/2.24/atk-2.24.0.tar.xz',
-            hash = 'bb2daa9a808c73a7a79d2983f333e0ba74be42fc51e3ba1faf2551a636487a49',
-            dependencies = ['glib'],
-            )
-
-    def build(self):
-        self.exec_msbuild(r'win32\vs%(vs_ver)s\atk.sln')
-        self.install(r'.\COPYING share\doc\atk')
-
-Project.add(Project_atk())
-
-class Project_cairo(Tarball, Project):
-    def __init__(self):
-        Project.__init__(self,
-            'cairo',
-            archive_url = 'http://cairographics.org/snapshots/cairo-1.15.2.tar.xz',
-            hash = '268cc265a7f807403582f440643064bf52896556766890c8df7bad02d230f6c9',
-            dependencies = ['fontconfig', 'glib', 'pixman', 'libpng'],
-            )
-
-    def build(self):
-        self.exec_vs(r'make -f Makefile.win32 CFG=%(configuration)s ARCH=%(platform)s', add_path=os.path.join(self.builder.opts.msys_dir, 'usr', 'bin'))
-        self.push_location(r'.\util\cairo-gobject')
-        self.exec_vs(r'make -f Makefile.win32 CFG=%(configuration)s ARCH=%(platform)s', add_path=os.path.join(self.builder.opts.msys_dir, 'usr', 'bin'))
-        self.pop_location()
-
-        self.install(r'.\src\%(configuration)s\cairo.dll bin')
-        self.install(r'.\util\cairo-gobject\%(configuration)s\cairo-gobject.dll bin')
-
-        self.install(r'.\src\%(configuration)s\cairo.lib lib')
-        self.install(r'.\util\cairo-gobject\%(configuration)s\cairo-gobject.lib lib')
-
-        self.install(r'.\src\cairo.h include\cairo')
-        self.install(r'.\src\cairo-deprecated.h include\cairo')
-        self.install(r'.\src\cairo-pdf.h include\cairo')
-        self.install(r'.\src\cairo-ps.h include\cairo')
-        self.install(r'.\src\cairo-script.h include\cairo')
-        self.install(r'.\src\cairo-svg.h include\cairo')
-        self.install(r'.\src\cairo-tee.h include\cairo')
-        self.install(r'.\src\cairo-win32.h include\cairo')
-        self.install(r'.\src\cairo-xml.h include\cairo')
-        self.install(r'.\src\cairo-ft.h include\cairo')
-        self.install(r'.\src\cairo-features.h include\cairo')
-        self.install(r'.\util\cairo-gobject\cairo-gobject.h include\cairo')
-        self.install(r'.\cairo-version.h include\cairo')
-
-        self.install(r'.\pc-files\* lib\pkgconfig')
-
-        self.install(r'.\COPYING share\doc\cairo')
-
-Project.add(Project_cairo())
-
-class Project_clutter(Tarball, Project):
-    def __init__(self):
-        Project.__init__(self,
-            'clutter',
-            archive_url = 'http://ftp.acc.umu.se/pub/GNOME/sources/clutter/1.26/clutter-1.26.0.tar.xz',
-            hash = '67514e7824b3feb4723164084b36d6ce1ae41cb3a9897e9f1a56c8334993ce06',
-            dependencies = ['atk','cogl','json-glib'],
-            )
-
-    def build(self):
-        self.exec_msbuild(r'build\win32\vs%(vs_ver)s\clutter.sln')
-
-        self.install(r'.\COPYING share\doc\clutter')
-
-Project.add(Project_clutter())
-
-class Project_cogl(Tarball, Project):
-    def __init__(self):
-        Project.__init__(self,
-            'cogl',
-            archive_url = 'http://ftp.acc.umu.se/pub/GNOME/sources/cogl/1.22/cogl-1.22.0.tar.xz',
-            hash = '689dfb5d14fc1106e9d2ded0f7930dcf7265d0bc84fa846b4f03941633eeaa91',
-            dependencies = ['glib','cairo','pango','gdk-pixbuf'],
-            patches = ['001-cogl-missing-symbols.patch',
-                       '002-cogl-pango-missing-symbols.patch',
-                       '003-cogl-framebuffer-missing-debug-return.patch'],
-            )
-
-    def build(self):
-        self.exec_msbuild(r'build\win32\vs%(vs_ver)s\cogl.sln')
-
-        self.install(r'.\COPYING share\doc\cogl')
-
-Project.add(Project_cogl())
-
-class Project_cyrus_sasl(Tarball, Project):
-    def __init__(self):
-        Project.__init__(self,
-            'cyrus-sasl',
-            hash = '9e8035c12d419209ea60584d5efa51d042c3ed44b450b9d173d5504b222df9f1',
-            archive_url = 'https://github.com/wingtk/cyrus-sasl/releases/download/cyrus-sasl-lmdb-2.1.28/cyrus-sasl-2.1.28.tar.xz',
-            dependencies = ['lmdb', 'openssl'],
-            )
-
-    def build(self):
-        configuration = 'Debug' if self.builder.opts.configuration == 'debug' else 'Release'
-        self.exec_vs(r'nmake /nologo /f NTMakefile SASLDB="LMDB" LMDB_INCLUDE="%(gtk_dir)s\include" LMDB_LIBPATH="%(gtk_dir)s\lib" ' +
-                     r'OPENSSL_INCLUDE="%(gtk_dir)s\include" OPENSSL_LIBPATH="%(gtk_dir)s\lib" prefix="%(pkg_dir)s" CFG=' + configuration)
-        self.exec_vs(r'nmake /nologo /f NTMakefile install SASLDB="LMDB" LMDB_INCLUDE="%(gtk_dir)s\include" ' +
-                     r'LMDB_LIBPATH="%(gtk_dir)s\lib" OPENSSL_INCLUDE="%(gtk_dir)s\include" OPENSSL_LIBPATH="%(gtk_dir)s\lib" prefix="%(pkg_dir)s" CFG=' + configuration)
-
-        self.install(r'.\COPYING share\doc\cyrus-sasl')
-
-Project.add(Project_cyrus_sasl())
-
-class Project_emeus(GitRepo, Meson):
-    def __init__(self):
-        Meson.__init__(self,
-            'emeus',
-            repo_url = 'https://github.com/ebassi/emeus.git',
-            fetch_submodules = False,
-            tag = None,
-            dependencies = ['ninja', 'meson', 'pkg-config', 'gtk3'],
-            )
-
-    def build(self):
-        Meson.build(self, meson_params='-Denable-introspection=false -Denable-gtk-doc=false')
-        self.install(r'.\COPYING.txt share\doc\emeus')
-
-Project.add(Project_emeus())
-
-class Project_enchant(Tarball, Project):
-    def __init__(self):
-        Project.__init__(self,
-            'enchant',
-            archive_url = 'http://dl.hexchat.net/gtk-win32/src/enchant-1.6.0.tar.gz',
-            hash = '2fac9e7be7e9424b2c5570d8affe568db39f7572c10ed48d4e13cddf03f7097f',
-            dependencies = ['glib'],
-            )
-
-    def build(self):
-        x64_param = ''
-        if self.builder.x64:
-            x64_param = 'X64=1'
-
-        self.push_location(r'.\src')
-
-        #Exec nmake /nologo -f makefile.mak clean
-        self.exec_vs(r'nmake /nologo -f makefile.mak DLL=1 ' + x64_param + ' MFLAGS=-MD GLIBDIR=%(gtk_dir)s\include\glib-2.0')
-
-        self.pop_location()
-
-        self.install(r'.\bin\release\enchant.exe ' \
-                     r'.\bin\release\pdb\enchant.pdb ' \
-                     r'.\bin\release\enchant-lsmod.exe ' \
-                     r'.\bin\release\pdb\enchant-lsmod.pdb ' \
-                     r'.\bin\release\test-enchant.exe ' \
-                     r'.\bin\release\pdb\test-enchant.pdb ' \
-                     r'.\bin\release\libenchant.dll ' \
-                     r'.\bin\release\pdb\libenchant.pdb '\
-                     r'bin')
-
-        self.install(r'.\fonts.conf ' \
-                     r'.\fonts.dtd ' \
-                     r'etc\fonts')
-
-        self.install(r'.\src\enchant.h ' \
-                     r'.\src\enchant++.h ' \
-                     r'.\src\enchant-provider.h ' \
-                     r'include\enchant')
-
-        self.install(r'.\bin\release\libenchant.lib lib')
-
-        self.install(r'.\bin\release\libenchant_ispell.dll ' \
-                     r'.\bin\release\libenchant_ispell.lib ' \
-                     r'.\bin\release\pdb\libenchant_ispell.pdb ' \
-                     r'.\bin\release\libenchant_myspell.dll ' \
-                     r'.\bin\release\libenchant_myspell.lib ' \
-                     r'.\bin\release\pdb\libenchant_myspell.pdb ' \
-                     r'lib\enchant')
-
-        self.install(r'.\COPYING.LIB share\doc\enchant')
-
-Project.add(Project_enchant())
-
-class Project_ffmpeg(Tarball, Project):
-    def __init__(self):
-        Project.__init__(self,
-            'ffmpeg',
-            archive_url = 'http://ffmpeg.org/releases/ffmpeg-3.3.tar.xz',
-            hash = '599e7f7c017221c22011c4037b88bdcd1c47cd40c1e466838bc3c465f3e9569d',
-            dependencies = [ 'x264' ]
-        )
-
-    def build(self):
-        self.exec_vs(r'bash build\build.sh %s %s %s' % (self.pkg_dir, self.builder.gtk_dir, self.builder.opts.configuration),
-                     add_path=os.path.join(self.builder.opts.msys_dir, 'usr', 'bin'))
-
-        self.install(r'.\COPYING.LGPLv2.1 ' \
-                     r'.\COPYING.LGPLv3 ' \
-                     r'.\COPYING.GPLv2 ' \
-                     r'share\doc\ffmpeg')
-
-    def post_install(self):
-        self.builder.exec_msys(['mv', 'avcodec.lib', '../lib/'], working_dir=os.path.join(self.builder.gtk_dir, 'bin'))
-        self.builder.exec_msys(['mv', 'avutil.lib', '../lib/'], working_dir=os.path.join(self.builder.gtk_dir, 'bin'))
-        self.builder.exec_msys(['mv', 'postproc.lib', '../lib/'], working_dir=os.path.join(self.builder.gtk_dir, 'bin'))
-        self.builder.exec_msys(['mv', 'swscale.lib', '../lib/'], working_dir=os.path.join(self.builder.gtk_dir, 'bin'))
-
-Project.add(Project_ffmpeg())
-
-class Project_fontconfig(Tarball, Project):
-    def __init__(self):
-        Project.__init__(self,
-            'fontconfig',
-            archive_url = 'https://www.freedesktop.org/software/fontconfig/release/fontconfig-2.12.1.tar.gz',
-            hash = 'a9f42d03949f948a3a4f762287dbc16e53a927c91a07ee64207ebd90a9e5e292',
-            dependencies = ['freetype', 'libxml2'],
-            patches = ['fontconfig.patch'],
-            )
-
-    def build(self):
-        #make the fontconfig files work on other compatible vs versions
-        for proj in glob.glob(r'%s\*.vcxproj' % (self.build_dir,)):
-            with open(proj, 'r') as f:
-                content = f.read()
-            if content.find('<PlatformToolset>FIXME</PlatformToolset>') >= 0:
-                print_debug('patching project file %s' % (proj,))
-                content = content.replace('<PlatformToolset>FIXME</PlatformToolset>', '<PlatformToolset>v%s0</PlatformToolset>' % (self.builder.opts.vs_ver))
-                with open(proj, 'w') as f:
-                    f.write(content)
-
-        self.exec_msbuild('fontconfig.sln /t:build')
-
-        if self.builder.x86:
-            rel_dir = r'.\%(configuration)s'
-        else:
-            rel_dir = r'.\x64\%(configuration)s'
-
-        self.push_location(rel_dir)
-        self.install('fontconfig.dll', 'fontconfig.pdb', 'fc-cache.exe', 'fc-cache.pdb', 'fc-cat.exe', 'fc-cat.pdb', 'fc-list.exe', 'fc-list.pdb',
-                     'fc-match.exe', 'fc-match.pdb', 'fc-query.exe', 'fc-query.pdb', 'fc-scan.exe', 'fc-scan.pdb', 'bin')
-        self.pop_location()
-
-        self.install(r'fonts.conf fonts.dtd etc\fonts')
-        self.install(r'.\fontconfig\fcfreetype.h .\fontconfig\fcprivate.h .\fontconfig\fontconfig.h include\fontconfig')
-
-        self.push_location(rel_dir)
-        self.install('fontconfig.lib', 'lib')
-        self.pop_location()
-
-        self.install(r'.\COPYING share\doc\fontconfig')
-
-Project.add(Project_fontconfig())
-
-class Project_freetype(Tarball, Project):
-    def __init__(self):
-        Project.__init__(self,
-            'freetype',
-            archive_url = 'http://download.savannah.gnu.org/releases/freetype/freetype-2.7.1.tar.gz',
-            hash = '162ef25aa64480b1189cdb261228e6c5c44f212aac4b4621e28cf2157efb59f5',
-            )
-
-    def build(self):
-        self.exec_msbuild(r'builds\windows\vc%(vs_ver)s\freetype.vcxproj')
-        self.install_dir(r'.\include')
-        self.install(r'.\objs\%(platform)s\freetype.lib lib')
-        self.install(r'.\docs\LICENSE.TXT share\doc\freetype')
-
-Project.add(Project_freetype())
-
-class Project_gdk_pixbuf(Tarball, Project):
-    def __init__(self):
-        Project.__init__(self,
-            'gdk-pixbuf',
-            archive_url = 'http://ftp.acc.umu.se/pub/GNOME/sources/gdk-pixbuf/2.36/gdk-pixbuf-2.36.4.tar.xz',
-            hash = '0b19901c3eb0596141d2d48ddb9dac79ad1524bdf59366af58ab38fcb9ee7463',
-            dependencies = ['glib', 'libpng'],
-            )
-
-    def build(self):
-        configuration = 'Release_GDI+'
-        if self.builder.opts.configuration == 'debug':
-            configuration = 'Debug_GDI+'
-
-        self.exec_msbuild(r'build\win32\vs%(vs_ver)s\gdk-pixbuf.sln', configuration=configuration)
-        self.install(r'.\COPYING share\doc\gdk-pixbuf')
-
-Project.add(Project_gdk_pixbuf())
-
-class Project_gettext(Tarball, Project):
-    def __init__(self):
-        Project.__init__(self,
-            'gettext',
-            archive_url = 'http://ftp.gnu.org/pub/gnu/gettext/gettext-0.19.7.tar.gz',
-            hash = '5386d2a40500295783c6a52121adcf42a25519e2d23675950619c9e69558c23f',
-            dependencies = ['win-iconv'],
-            patches = ['0001-gettext-runtime-Add-pre-configured-headers-for-MSVC-.patch',
-                       '0001-gettext-tools-Add-pre-configured-headers-and-sources.patch',
-                       '0001-gettext-tools-gnulib-lib-libxml-Check-for-_WIN32-as-.patch',
-                       '0001-gettext-tools-Make-private-headers-C-friendly.patch',
-                       '0001-gettext-tools-src-x-lua.c-Fix-C99ism.patch',
-                       '0002-gettext-tools-gnulib-lib-Declare-items-at-top-of-blo.patch',
-                       '0004-gettext-runtime-intl-plural-exp.h-Match-up-declarati.patch',
-                       '0005-gettext-runtime-intl-printf-parse.c-Fix-build-on-Vis.patch'],
-            )
-
-    def build(self):
-        self.exec_msbuild(r'build\win32\vs%(vs_ver)s\gettext.sln')
-
-        self.install(r'.\gettext-tools\its\*.its share\gettext\its')
-        self.install(r'.\gettext-tools\its\*.loc share\gettext\its')
-        self.install(r'.\COPYING share\doc\gettext')
-
-Project.add(Project_gettext())
-
-class Project_glib(Tarball, Project):
-    def __init__(self):
-        Project.__init__(self,
-            'glib',
-            archive_url = 'http://ftp.acc.umu.se/pub/GNOME/sources/glib/2.52/glib-2.52.1.tar.xz',
-            hash = '948c26b817f2d77e2a6cdd5082c60a51bf5dea854890286a1d5d4ccde5ce586f',
-            dependencies = ['gettext', 'libffi', 'zlib'],
-            patches = ['glib-if_nametoindex.patch',
-                       'glib-package-installation-directory.patch',
-                       'glib-mkenums_perl_path.patch'],
-            )
-
-    def build(self):
-        configuration = 'Release_BundledPCRE'
-        if self.builder.opts.configuration == 'debug':
-            configuration = 'Debug_BundledPCRE'
-
-        self.exec_msbuild(r'win32\vs%(vs_ver)s\glib.sln', configuration=configuration)
-        self.install(r'.\COPYING share\doc\glib')
-
-Project.add(Project_glib())
-
-class Project_glib_networking(Tarball, Project):
-    def __init__(self):
-        Project.__init__(self,
-            'glib-networking',
-            archive_url = 'https://github.com/wingtk/glib-networking/releases/download/2.50.0-openssl/glib-networking-2.50.0.tar.xz',
-            hash = 'ca116a5b9435001d0dd8cfab3743f9a5d0003dbdc99a407c66858b183f07192b',
-            dependencies = ['gsettings-desktop-schemas', 'openssl'],
-            )
-
-    def build(self):
-        self.exec_msbuild(r'build\win32\vs%(vs_ver)s\glib-networking.sln')
-        self.install(r'.\COPYING share\doc\glib-networking')
-
-Project.add(Project_glib_networking())
-
-class Project_glib_openssl(Tarball, Project):
-    def __init__(self):
-        Project.__init__(self,
-            'glib-openssl',
-            archive_url = 'http://ftp.acc.umu.se/pub/GNOME/sources/glib-openssl/2.50/glib-openssl-2.50.2.tar.xz',
-            hash = '1a381fce3a932f66ff3d6acab40b6153f8fe4db7371834fae182aec7cc8b62ae',
-            dependencies = ['glib', 'openssl'],
-            )
-
-    def build(self):
-        self.exec_msbuild(r'win32\vs%(vs_ver)s\glib-openssl.sln')
-        self.install(r'.\COPYING share\doc\glib-openssl')
-        self.install(r'.\LICENSE_EXCEPTION share\doc\glib-openssl')
-
-Project.add(Project_glib_openssl())
-
-class Project_graphene(GitRepo, Meson):
-    def __init__(self):
-        Meson.__init__(self,
-            'graphene',
-            repo_url = 'https://github.com/ebassi/graphene',
-            fetch_submodules = False,
-            tag = None,
-            dependencies = ['ninja', 'meson', 'pkg-config', 'glib'],
-            )
-
-    def build(self):
-        Meson.build(self)
-        self.install(r'.\LICENSE share\doc\graphene')
-
-Project.add(Project_graphene())
-
-class Project_grpc(GitRepo, Project):
-    def __init__(self):
-        Project.__init__(self,
-            'grpc',
-            repo_url = 'https://github.com/grpc/grpc.git',
-            fetch_submodules = True,
-            tag = 'v1.0.0',
-            dependencies = ['nuget', 'protobuf'],
-            patches = ['0001-Remove-RuntimeLibrary-setting-from-the-projects.patch'],
-            )
-
-    def build(self):
-        self.exec_cmd(self.builder.nuget + ' restore ' + os.path.join(self.build_dir, 'vsprojects', 'grpc.sln'))
-        self.exec_msbuild(r'vsprojects\grpc.sln /t:grpc++')
-        self.exec_msbuild(r'vsprojects\grpc_protoc_plugins.sln')
-
-        self.install(r'.\include\grpc include\google')
-        self.install(r'.\include\grpc++ include\google')
-
-        platform = ''
-        if self.builder.x64:
-            platform = 'x64\\'
-
-        bin_dir = r'.\vsprojects\%s%s' % (platform, self.builder.opts.configuration, )
-
-        self.install(bin_dir + r'\gpr.lib lib')
-        self.install(bin_dir + r'\grpc.lib lib')
-        self.install(bin_dir + r'\grpc++.lib lib')
-
-        self.install(bin_dir + r'\grpc_cpp_plugin.exe bin')
-        self.install(bin_dir + r'\grpc_cpp_plugin.pdb bin')
-
-        self.install(bin_dir + r'\grpc_csharp_plugin.exe bin')
-        self.install(bin_dir + r'\grpc_csharp_plugin.pdb bin')
-
-        self.install(bin_dir + r'\grpc_node_plugin.exe bin')
-        self.install(bin_dir + r'\grpc_node_plugin.pdb bin')
-
-        self.install(bin_dir + r'\grpc_objective_c_plugin.exe bin')
-        self.install(bin_dir + r'\grpc_objective_c_plugin.pdb bin')
-
-        self.install(bin_dir + r'\grpc_python_plugin.exe bin')
-        self.install(bin_dir + r'\grpc_python_plugin.pdb bin')
-
-        self.install(bin_dir + r'\grpc_ruby_plugin.exe bin')
-        self.install(bin_dir + r'\grpc_ruby_plugin.pdb bin')
-
-        self.install(r'.\LICENSE share\doc\grpc')
-
-Project.add(Project_grpc())
-
-class Project_gsettings_desktop_schemas(Tarball, Project):
-    def __init__(self):
-        Project.__init__(self,
-            'gsettings-desktop-schemas',
-            archive_url = 'http://ftp.acc.umu.se/pub/GNOME/sources/gsettings-desktop-schemas/3.24/gsettings-desktop-schemas-3.24.0.tar.xz',
-            hash = 'f6573a3f661d22ff8a001cc2421d8647717f1c0e697e342d03c6102f29bbbb90',
-            dependencies = ['perl', 'glib'],
-            )
-
-    def build(self):
-        self.push_location(r'.\build\win32')
-        self.exec_vs(r'nmake /nologo /f gsettings-desktop-schemas-msvc.mak CFG=%(configuration)s PYTHON="%(python_dir)s\python.exe" PERL="%(perl_dir)s\bin\perl.exe" PREFIX="%(gtk_dir)s"')
-        self.exec_vs(r'nmake /nologo /f gsettings-desktop-schemas-msvc.mak install CFG=%(configuration)s PYTHON="%(python_dir)s\python.exe" PREFIX="%(gtk_dir)s"')
-        self.pop_location()
-
-        self.install(r'.\COPYING share\doc\gsettings-desktop-schemas')
-
-Project.add(Project_gsettings_desktop_schemas())
-
-class Project_gtk_base(Tarball, Project):
-    def __init__(self, name, **kwargs):
-        Project.__init__(self, name, **kwargs)
-
-    def build(self):
-        mo = 'gtk20.mo' if self.name == 'gtk' else 'gtk30.mo'
-
-        localedir = os.path.join(self.pkg_dir, 'share', 'locale')
-        self.push_location(r'.\po')
-        for f in glob.glob('*.po'):
-            lcmsgdir = os.path.join(localedir, f[:-3], 'LC_MESSAGES')
-            self.builder.make_dir(lcmsgdir)
-            self.builder.exec_msys(['msgfmt', '-co', os.path.join(lcmsgdir, mo), f], working_dir=self._get_working_dir())
-        self.pop_location()
-
-        self.install(r'.\COPYING share\doc\%s' % self.name)
-
-class Project_gtk(Project_gtk_base):
-    def __init__(self):
-        Project_gtk_base.__init__(self,
-            'gtk',
-            archive_url = 'http://ftp.acc.umu.se/pub/GNOME/sources/gtk+/2.24/gtk+-2.24.31.tar.xz',
-            hash = '68c1922732c7efc08df4656a5366dcc3afdc8791513400dac276009b40954658',
-            dependencies = ['atk', 'gdk-pixbuf', 'pango'],
-            patches = ['gtk-revert-scrolldc-commit.patch', 'gtk-bgimg.patch', 'gtk-accel.patch', 'gtk-multimonitor.patch'],
-            )
-
-    def build(self):
-        self.exec_msbuild(r'build\win32\vs%(vs_ver)s\gtk+.sln')
-
-        super(Project_gtk, self).build()
-
-Project.add(Project_gtk())
-
-class Project_gtk3(Project_gtk_base):
-    def __init__(self):
-        Project_gtk_base.__init__(self,
-            'gtk3',
-            archive_url = 'http://ftp.acc.umu.se/pub/GNOME/sources/gtk+/3.22/gtk+-3.22.12.tar.xz',
-            hash = '84fae0cefb6a11ee2b4e86b8ac42fe46a3d30b4ad16661d5fc51e8ae03e2a98c',
-            dependencies = ['atk', 'gdk-pixbuf', 'pango', 'libepoxy'],
-            patches = ['gtk3-clip-retry-if-opened-by-others.patch'],
-            )
-
-    def build(self):
-        self.exec_msbuild(r'build\win32\vs%(vs_ver)s\gtk+.sln /p:GtkPostInstall=rem')
-
-        super(Project_gtk3, self).build()
-
-    def post_install(self):
-        self.exec_cmd(r'%(gtk_dir)s\bin\glib-compile-schemas.exe %(gtk_dir)s\share\glib-2.0\schemas')
-        self.exec_cmd(r'%(gtk_dir)s\bin\gtk-update-icon-cache.exe --ignore-theme-index --force "%(gtk_dir)s\share\icons\hicolor"')
-
-Project.add(Project_gtk3())
-
-class Project_gtksourceview3(Tarball, Project):
-    def __init__(self):
-        Project.__init__(self,
-            'gtksourceview3',
-            archive_url = 'http://ftp.acc.umu.se/pub/GNOME/sources/gtksourceview/3.22/gtksourceview-3.22.2.tar.xz',
-            hash = '6ce84231dd0931cc747708434ca2f344c65a092dd6e1a800283fe0748773af5e',
-            dependencies = ['perl', 'gtk3'],
-            )
-
-    def build(self):
-        self.exec_msbuild(r'build\win32\vs%(vs_ver)s\gtksourceview.sln')
-
-        self.install(r'.\COPYING share\doc\gtksourceview3')
-
-Project.add(Project_gtksourceview3())
-
-class Project_harfbuzz(Tarball, Project):
-    def __init__(self):
-        Project.__init__(self,
-            'harfbuzz',
-            archive_url = 'https://www.freedesktop.org/software/harfbuzz/release/harfbuzz-1.4.5.tar.bz2',
-            hash = 'd0e05438165884f21658154c709075feaf98c93ee5c694b951533ac425a9a711',
-            dependencies = ['perl', 'freetype', 'glib'],
-            )
-
-    def build(self):
-        self.push_location(r'.\win32')
-        self.builder.make_dir(os.path.join(self.build_dir, 'build', 'win32', self.builder.opts.configuration, 'win32'))
-        self.exec_vs(r'nmake /nologo /f Makefile.vc CFG=%(configuration)s PYTHON="%(python_dir)s\python.exe" PERL="%(perl_dir)s\bin\perl.exe" PREFIX="%(gtk_dir)s" FREETYPE=1 GOBJECT=1')
-        self.exec_vs(r'nmake /nologo /f Makefile.vc install CFG=%(configuration)s PYTHON="%(python_dir)s\python.exe" PERL="%(perl_dir)s\bin\perl.exe" PREFIX="%(gtk_dir)s" FREETYPE=1 GOBJECT=1')
-        self.pop_location()
-
-        self.install(r'.\COPYING share\doc\harfbuzz')
-
-Project.add(Project_harfbuzz())
-
-class Project_hicolor_icon_theme(Tarball, Project):
-    def __init__(self):
-        Project.__init__(self,
-            'hicolor-icon-theme',
-            archive_url = 'http://icon-theme.freedesktop.org/releases/hicolor-icon-theme-0.15.tar.xz',
-            hash = '9cc45ac3318c31212ea2d8cb99e64020732393ee7630fa6c1810af5f987033cc',
-            )
-
-    def build(self):
-        self.install(r'.\index.theme share\icons\hicolor')
-
-Project.add(Project_hicolor_icon_theme())
-
-class Project_jsonc(Tarball, Project):
-    def __init__(self):
-        Project.__init__(self,
-            'json-c',
-            archive_url = 'https://github.com/json-c/json-c/archive/json-c-0.12.1-20160607.tar.gz',
-            hash = '989e09b99ded277a0a651cd18b81fcb76885fea08769d7a21b6da39fb8a34816',
-            patches = ['json-c-0.12.1-20160607.patch'],
-            )
-
-    def build(self):
-        self.exec_msbuild(r'build\win32\vs%(vs_ver)s\json-c.sln')
-
-        self.install(r'.\COPYING share\doc\json-c')
-
-Project.add(Project_jsonc())
-
-class Project_json_glib(Tarball, Project):
-    def __init__(self):
-        Project.__init__(self,
-            'json-glib',
-            archive_url = 'http://ftp.acc.umu.se/pub/GNOME/sources/json-glib/1.2/json-glib-1.2.8.tar.xz',
-            hash = 'fd55a9037d39e7a10f0db64309f5f0265fa32ec962bf85066087b83a2807f40a',
-            dependencies = ['glib'],
-            )
-
-    def build(self):
-        self.exec_msbuild(r'build\win32\vs%(vs_ver)s\json-glib.sln')
-
-        self.install(r'.\COPYING share\doc\json-glib')
-
-Project.add(Project_json_glib())
-
-class Project_leveldb(Tarball, Project):
-    def __init__(self):
-        Project.__init__(self,
-            'leveldb',
-            archive_url = 'http://github.com/google/leveldb/archive/v1.18.tar.gz',
-            hash = '4aa1a7479bc567b95a59ac6fb79eba49f61884d6fd400f20b7af147d54c5cee5',
-            )
-
-    def build(self):
-        self.exec_msbuild(r'build\win32\vs%(vs_ver)s\leveldb.sln')
-
-        self.install(r'.\LICENSE share\doc\leveldb')
-
-Project.add(Project_leveldb())
-
-class Project_libarchive(Tarball, Project):
-    def __init__(self):
-        Project.__init__(self,
-            'libarchive',
-            archive_url = 'https://libarchive.org/downloads/libarchive-3.3.1.tar.gz',
-            hash = '29ca5bd1624ca5a007aa57e16080262ab4379dbf8797f5c52f7ea74a3b0424e7',
-            dependencies = ['cmake', 'win-iconv', 'zlib', 'lz4', 'openssl', 'libxml2'],
-            )
-
-    def build(self):
-        cmake_config = 'Debug' if self.builder.opts.configuration == 'debug' else 'Release'
-        self.exec_vs(r'cmake . -G "NMake Makefiles" -DCMAKE_INSTALL_PREFIX="%(gtk_dir)s" -DCMAKE_BUILD_TYPE=' + cmake_config)
-        self.exec_vs(r'nmake /nologo')
-        self.exec_vs(r'nmake /nologo install')
-
-        self.install(r'.\COPYING share\doc\libarchive')
-
-Project.add(Project_libarchive())
-
-class Project_libcroco(Tarball, Project):
-    def __init__(self):
-        Project.__init__(self,
-            'libcroco',
-            archive_url = 'http://ftp.acc.umu.se/pub/GNOME/sources/libcroco/0.6/libcroco-0.6.11.tar.xz',
-            hash = '132b528a948586b0dfa05d7e9e059901bca5a3be675b6071a90a90b81ae5a056',
-            dependencies = ['glib', 'libxml2'],
-            )
-
-    def build(self):
-        self.exec_msbuild(r'build\win32\vs%(vs_ver)s\libcroco.sln')
-        self.install(r'.\COPYING share\doc\libcroco')
-
-Project.add(Project_libcroco())
-
-class Project_libepoxy(Tarball, Meson):
-    def __init__(self):
-        Project.__init__(self,
-            'libepoxy',
-            archive_url = 'https://github.com/anholt/libepoxy/archive/1.4.1.tar.gz',
-            hash = 'da8f42c355b62c2c3ff6bc534c2a24099707b249c2af6eaf8db54b94c364a504',
-            dependencies = ['python', 'ninja', 'meson'],
-            patches = ['0001-Fix-build-on-MSVC.patch'],
-            )
-
-    def build(self):
-        Meson.build(self)
-
-        self.install(r'COPYING share\doc\libepoxy')
-
-Project.add(Project_libepoxy())
-
-class Project_libffi(Tarball, Project):
-    def __init__(self):
-        Project.__init__(self,
-            'libffi',
-            archive_url = 'http://dl.hexchat.net/gtk-win32/src/libffi-3.2.1.tar.gz',
-            hash = 'd06ebb8e1d9a22d19e38d63fdb83954253f39bedc5d46232a05645685722ca37',
-            patches = ['libffi-msvc-complex.patch', 'libffi-win64-jmp.patch', '0001-Fix-build-on-windows.patch'],
-            )
-
-    def build(self):
-        if self.builder.x86:
-            build_dest = 'i686-pc-mingw32'
-        else:
-            build_dest = 'x86_64-w64-mingw32'
-
-        self.exec_msbuild(r'build\win32\vs%(vs_ver)s\libffi.sln')
-
-        self.install(r'.\\' + build_dest + r'\include\ffi.h', r'.\src\x86\ffitarget.h', 'include')
-        self.install(r'LICENSE share\doc\libffi')
-
-Project.add(Project_libffi())
-
-class Project_libgxps(Tarball, Project):
-    def __init__(self):
-        Project.__init__(self,
-            'libgxps',
-            archive_url = 'https://git.gnome.org/browse/libgxps/snapshot/libgxps-84e11c4f93829a762273b7cc362d6bc9a7582ed7.tar.xz',
-            hash = '1618845a59f665acfc1eeccee893b3cf27ff52588f90b9ba2c678630aeca5cf8',
-            dependencies = ['glib', 'libarchive', 'cairo', 'libpng', 'libjpeg-turbo'],
-            )
-
-    def build(self):
-        self.push_location(r'.\nmake')
-        self.exec_vs(r'nmake /nologo /f Makefile.vc CFG=%(configuration)s PREFIX="%(gtk_dir)s" LIBPNG=1 LIBJPEG=1 CAIRO_PDF=1 CAIRO_PS=1 CAIRO_SVG=1')
-        self.exec_vs(r'nmake /nologo /f Makefile.vc install CFG=%(configuration)s PREFIX="%(gtk_dir)s" LIBPNG=1 LIBJPEG=1 CAIRO_PDF=1 CAIRO_PS=1 CAIRO_SVG=1')
-        self.pop_location()
-
-        self.install(r'.\COPYING share\doc\libgxps')
-
-Project.add(Project_libgxps())
-
-class Project_libjpeg_turbo(Tarball, Project):
-    def __init__(self):
-        Project.__init__(self,
-            'libjpeg-turbo',
-            archive_url = 'https://sourceforge.net/projects/libjpeg-turbo/files/1.5.1/libjpeg-turbo-1.5.1.tar.gz',
-            hash = '41429d3d253017433f66e3d472b8c7d998491d2f41caa7306b8d9a6f2a2c666c',
-            dependencies = ['cmake'],
-            )
-
-    def build(self):
-        cmake_config = 'Debug' if self.builder.opts.configuration == 'debug' else 'RelWithDebInfo'
-        add_path = os.path.join(self.builder.opts.msys_dir, 'usr', 'bin')
-
-        self.exec_vs(r'cmake . -G "NMake Makefiles" -DCMAKE_INSTALL_PREFIX="%(gtk_dir)s" -DCMAKE_BUILD_TYPE=%(configuration)s', add_path=add_path)
-        self.exec_vs(r'nmake /nologo', add_path=add_path)
-        self.exec_vs(r'nmake /nologo install', add_path=add_path)
-
-        self.install(r'.\LICENSE.md share\doc\libjpeg-turbo')
-
-Project.add(Project_libjpeg_turbo())
-
-class Project_libmicrohttpd(Tarball, Project):
-    def __init__(self):
-        Project.__init__(self,
-            'libmicrohttpd',
-             archive_url = 'http://ftp.gnu.org/gnu/libmicrohttpd/libmicrohttpd-0.9.48.tar.gz',
-             hash = '87667e158f2bf8c691a002e256ffe30885d4121a9ee4143af0320c47cdf8a2a4',
-             patches = ['001-disable-w32_SetThreadName.patch'],
-            )
-
-    def build(self):
-        configuration = 'release-dll'
-        if self.builder.opts.configuration == 'debug':
-            configuration = 'debug-dll'
-
-        version = '13'
-        if self.builder.opts.vs_ver == '14':
-            version = '15'
-
-        self.exec_msbuild(r'w32\VS20' + version + '\libmicrohttpd.sln', configuration=configuration)
-
-        debug_option = ''
-        if self.builder.opts.configuration == 'debug':
-            debug_option = '_d'
-
-        if self.builder.x86:
-            rel_dir = r'w32\VS20' + version + '\Output'
-        else:
-            rel_dir = r'w32\VS20' + version + '\Output\x64'
-
-        self.push_location(rel_dir)
-        self.install(r'microhttpd.h include')
-        self.install(r'libmicrohttpd-dll' + debug_option + '.lib' + ' lib')
-        self.install(r'libmicrohttpd-dll' + debug_option + '.dll' + ' bin')
-        self.install(r'libmicrohttpd-dll' + debug_option + '.pdb' + ' bin')
-        self.install(r'hellobrowser-dll' + debug_option + '.exe' + ' bin')
-        self.pop_location()
-
-        self.install(r'.\COPYING share\doc\libmicrohttpd')
-
-Project.add(Project_libmicrohttpd())
-
-class Project_libpng(Tarball, Project):
-    def __init__(self):
-        Project.__init__(self,
-            'libpng',
-            archive_url = 'http://prdownloads.sourceforge.net/libpng/libpng-1.6.29.tar.xz',
-            hash = '4245b684e8fe829ebb76186327bb37ce5a639938b219882b53d64bd3cfc5f239',
-            dependencies = ['cmake', 'zlib'],
-            )
-
-    def build(self):
-        self.exec_vs(r'cmake . -G "NMake Makefiles" -DZLIB_ROOT="%(gtk_dir)s" -DCMAKE_INSTALL_PREFIX="%(gtk_dir)s" -DCMAKE_BUILD_TYPE=%(configuration)s')
-        self.exec_vs(r'nmake /nologo')
-        self.exec_vs(r'nmake /nologo install')
-
-        self.install('LICENSE share\doc\libpng')
-
-Project.add(Project_libpng())
-
-class Project_librsvg(Tarball, Project):
-    def __init__(self):
-        Project.__init__(self,
-            'librsvg',
-            archive_url = 'http://ftp.acc.umu.se/pub/GNOME/sources/librsvg/2.40/librsvg-2.40.16.tar.xz',
-            hash = 'd48bcf6b03fa98f07df10332fb49d8c010786ddca6ab34cbba217684f533ff2e',
-            dependencies = ['libcroco', 'cairo', 'pango', 'gdk-pixbuf', 'gtk3'],
-            )
-
-    def build(self):
-        self.exec_msbuild(r'build\win32\vs%(vs_ver)s\librsvg.sln')
-        self.install(r'.\COPYING share\doc\librsvg')
-
-    def post_install(self):
-        self.exec_cmd(r'%(gtk_dir)s\bin\gdk-pixbuf-query-loaders.exe --update-cache')
-
-Project.add(Project_librsvg())
-
-class Project_sqlite(Tarball, Project):
-    def __init__(self):
-        Project.__init__(self,
-            'sqlite',
-            archive_url = 'https://www.sqlite.org/2016/sqlite-autoconf-3120200.tar.gz',
-            hash = 'fd00770c9afd39db555c78400e52f55e8bd6568c78be23561abb472a22d09abb',
-            )
-
-    def build(self):
-        nmake_debug = 'DEBUG=2' if self.builder.opts.configuration == 'debug' else 'DEBUG=0'
-        self.exec_vs(r'nmake /f Makefile.msc sqlite3.dll DYNAMIC_SHELL=1 ' + nmake_debug)
-
-        self.install('sqlite3.h include')
-        self.install('sqlite3.dll sqlite3.pdb bin')
-        self.install('sqlite3.lib lib')
-
-Project.add(Project_sqlite())
-
-class Project_libcurl(Tarball, Project):
-    def __init__(self):
-        Project.__init__(self,
-            'libcurl',
-            archive_url = 'https://github.com/curl/curl/archive/curl-7_48_0.tar.gz',
-            hash = '401043087d326edc74021597b9b8a60d6b5c9245fe224beaf89fa6d6c2d9178a',
-            dependencies = ['cmake'],
-            )
-
-    def build(self):
-        cmake_config = 'Debug' if self.builder.opts.configuration == 'debug' else 'RelWithDebInfo'
-        self.exec_vs(r'cmake -G "NMake Makefiles" -DCMAKE_INSTALL_PREFIX="%(gtk_dir)s" -DGTK_DIR="%(pkg_dir)s" -DCMAKE_BUILD_TYPE=' + cmake_config)
-        self.exec_vs(r'nmake /nologo')
-        self.exec_vs(r'nmake /nologo install')
-
-        self.install(r'.\COPYING share\doc\libcurl')
-
-Project.add(Project_libcurl())
-
-class Project_libsoup(Tarball, Project):
-    def __init__(self):
-        Project.__init__(self,
-            'libsoup',
-            archive_url = 'http://ftp.acc.umu.se/pub/GNOME/sources/libsoup/2.58/libsoup-2.58.0.tar.xz',
-            hash = 'b61567e25ed61f4b89bb23a36713c807df6b76a8451beb786d8cc362e8f097f5',
-            dependencies = ['libxml2', 'glib-openssl', 'sqlite'],
-            )
-
-    def build(self):
-        self.exec_msbuild(r'win32\vs%(vs_ver)s\libsoup.sln')
-
-        self.install(r'.\COPYING share\doc\libsoup')
-
-Project.add(Project_libsoup())
-
-class Project_libssh(Tarball, Project):
-    def __init__(self):
-        Project.__init__(self,
-            'libssh',
-            archive_url = 'https://red.libssh.org/attachments/download/177/libssh-0.7.2.tar.xz',
-            hash = 'a32c45b9674141cab4bde84ded7d53e931076c6b0f10b8fd627f3584faebae62',
-            dependencies = ['zlib','openssl'],
-            )
-
-    def build(self):
-        self.exec_msbuild(r'build\vs%(vs_ver)s\libssh-library.sln')
-
-        self.install(r'.\COPYING share\doc\libssh')
-
-Project.add(Project_libssh())
-
-class Project_libssh2(Tarball, Project):
-    def __init__(self):
-        Project.__init__(self,
-            'libssh2',
-            archive_url = 'https://www.libssh2.org/download/libssh2-1.7.0.tar.gz',
-            hash = 'e4561fd43a50539a8c2ceb37841691baf03ecb7daf043766da1b112e4280d584',
-            dependencies = ['cmake'],
-            )
-
-    def build(self):
-        cmake_config = 'Debug' if self.builder.opts.configuration == 'debug' else 'RelWithDebInfo'
-        self.exec_vs(r'cmake -G"NMake Makefiles" -DCMAKE_INSTALL_PREFIX="%(gtk_dir)s" -DGTK_DIR="%(pkg_dir)s" -DWITH_ZLIB=ON -DCMAKE_BUILD_TYPE=' + cmake_config)
-        self.exec_vs(r'nmake /nologo')
-        self.exec_vs(r'nmake /nologo install')
-
-        self.install(r'.\COPYING share\doc\libssh2')
-
-Project.add(Project_libssh2())
-
-class Project_libuv(Tarball, Project):
-    def __init__(self):
-        Project.__init__(self,
-            'libuv',
-            archive_url = 'https://github.com/libuv/libuv/archive/v1.9.1.tar.gz',
-            hash = 'a6ca9f0648973d1463f46b495ce546ddcbe7cce2f04b32e802a15539e46c57ad',
-            )
-
-    def build(self):
-        rel_dir = r'Release'
-        if self.builder.opts.configuration == 'debug':
-            rel_dir = r'Debug'
-
-        platform = r'x86'
-        if self.builder.x64:
-            platform = r'x64'
-
-        os.system(r'%s\vcbuild.bat build static %s %s' % (self._get_working_dir(), self.builder.opts.configuration, platform))
-
-        self.install(r'include\pthread-barrier.h include\libuv')
-        self.install(r'include\stdint-msvc2008.h include\libuv')
-        self.install(r'include\tree.h include\libuv')
-        self.install(r'include\uv.h include\libuv')
-        self.install(r'include\uv-aix.h include\libuv')
-        self.install(r'include\uv-bsd.h include\libuv')
-        self.install(r'include\uv-darwin.h include\libuv')
-        self.install(r'include\uv-errno.h include\libuv')
-        self.install(r'include\uv-linux.h include\libuv')
-        self.install(r'include\uv-sunos.h include\libuv')
-        self.install(r'include\uv-threadpool.h include\libuv')
-        self.install(r'include\uv-unix.h include\libuv')
-        self.install(r'include\uv-version.h include\libuv')
-        self.install(r'include\uv-win.h include\libuv')
-
-        self.push_location(rel_dir)
-        self.install(r'run-benchmarks' + '.exe' + ' bin')
-        self.install(r'run-tests' + '.exe' + ' bin')
-        self.install(r'lib\libuv' + '.lib' + ' lib')
-        self.pop_location()
-
-        self.install(r'.\LICENSE share\doc\libuv')
-
-Project.add(Project_libuv())
-
-class Project_libxml2(Tarball, Project):
-    def __init__(self):
-        Project.__init__(self,
-            'libxml2',
-            archive_url = 'ftp://xmlsoft.org/libxml2/libxml2-2.9.4.tar.gz',
-            hash = 'ffb911191e509b966deb55de705387f14156e1a56b21824357cdf0053233633c',
-            dependencies = ['win-iconv'],
-            )
-
-    def build(self):
-        shutil.copy(os.path.join(self._get_working_dir(), 'include', 'win32config.h'),
-                    os.path.join(self._get_working_dir(), 'config.h'))
-
-        lib = ';'.join([self.builder.vs_env['LIB'],
-                        os.path.join(self.builder.gtk_dir, 'lib')])
-
-        nmake_config = 'DEBUG=1' if self.builder.opts.configuration == 'debug' else 'DEBUG=0'
-        self.push_location(r'.\win32')
-        self.exec_vs(r'nmake /nologo /f Makefile.msvc WITH_ICONV=1 LIB="%s" PREFIX="%s" %s' % (lib, self.builder.gtk_dir, nmake_config))
-        self.exec_vs(r'nmake /nologo /f Makefile.msvc install LIB="%s" PREFIX="%s" %s' % (lib, self.builder.gtk_dir, nmake_config))
-        self.pop_location()
-
-        self.install(r'.\COPYING share\doc\libxml2')
-
-Project.add(Project_libxml2())
-
-class Project_libyuv(GitRepo, Project):
-    def __init__(self):
-        Project.__init__(self,
-            'libyuv',
-            repo_url = 'https://chromium.googlesource.com/libyuv/libyuv',
-            fetch_submodules = False,
-            tag = None,
-            dependencies = ['cmake'],
-            )
-
-    def build(self):
-        self.exec_vs(r'cmake . -G "NMake Makefiles" -DCMAKE_INSTALL_PREFIX="%(gtk_dir)s" -DCMAKE_BUILD_TYPE=%(configuration)s')
-        self.exec_vs(r'nmake /nologo')
-        self.exec_vs(r'nmake /nologo install')
-
-        self.install(r'.\LICENSE share\doc\libyuv')
-
-Project.add(Project_libyuv())
-
-class Project_libzip(Tarball, Project):
-    def __init__(self):
-        Project.__init__(self,
-            'libzip',
-            archive_url = 'http://nih.at/libzip/libzip-1.1.3.tar.gz',
-            hash = '1faa5a524dd4a12c43b6344e618edce1bf8050dfdb9d0f73f3cc826929a002b0',
-            dependencies = ['cmake', 'zlib'],
-            )
-
-    def build(self):
-        cmake_config = 'Debug' if self.builder.opts.configuration == 'debug' else 'RelWithDebInfo'
-        self.exec_vs(r'cmake -G "NMake Makefiles" -DCMAKE_INSTALL_PREFIX="%(gtk_dir)s" -DGTK_DIR="%(pkg_dir)s" -DCMAKE_BUILD_TYPE=' + cmake_config)
-        self.exec_vs(r'nmake /nologo')
-        self.exec_vs(r'nmake /nologo install')
-
-        self.install(r'.\LICENSE share\doc\libzip')
-
-Project.add(Project_libzip())
-
-class Project_lmdb(Tarball, Project):
-    def __init__(self):
-        Project.__init__(self,
-            'lmdb',
-            archive_url = 'https://github.com/LMDB/lmdb/archive/LMDB_0.9.19.tar.gz',
-            hash = '108532fb94c6f227558d45be3f3347b52539f0f58290a7bb31ec06c462d05326',
-            )
-
-    def build(self):
-        self.exec_msbuild(r'build\win32\vs%(vs_ver)s\lmdb.sln')
-
-        self.install(r'.\libraries\liblmdb\lmdb.h include')
-        self.install(r'.\build\win32\vs%(vs_ver)s\%(platform)s\%(configuration)s\lmdb.lib lib')
-        self.install(r'.\libraries\liblmdb\LICENSE share\doc\lmdb')
-
-Project.add(Project_lmdb())
-
-class Project_lz4(Tarball, Project):
-    def __init__(self):
-        Project.__init__(self,
-            'lz4',
-            archive_url = 'https://github.com/lz4/lz4/archive/v1.7.5.tar.gz',
-            hash = '0190cacd63022ccb86f44fa5041dc6c3804407ad61550ca21c382827319e7e7e',
-            )
-
-    def build(self):
-        self.exec_msbuild(r'visual\VS20%(vs_ver)s\lz4.sln')
-
-        self.install(r'visual\VS20%(vs_ver)s\bin\%(platform)s_%(configuration)s\liblz4.dll visual\VS20%(vs_ver)s\bin\%(platform)s_%(configuration)s\liblz4.pdb bin')
-        self.install(r'.\lib\lz4.h .\lib\lz4hc.h .\lib\lz4frame.h include')
-        self.install(r'visual\VS20%(vs_ver)s\bin\%(platform)s_%(configuration)s\liblz4.lib lib')
-
-        self.install(r'.\lib\LICENSE share\doc\lz4')
-
-Project.add(Project_lz4())
-
-class Project_openssl(Tarball, Project):
-    def __init__(self):
-        Project.__init__(self,
-            'openssl',
-            archive_url = 'ftp://ftp.openssl.org/source/openssl-1.0.2k.tar.gz',
-            hash = '6b3977c61f2aedf0f96367dcfb5c6e578cf37e7b8d913b4ecb6643c3cb88d8c0',
-            dependencies = ['perl'],
-            )
-
-    def build(self):
-        common_options = r'no-ssl2 no-ssl3 no-comp --prefix="%(pkg_dir)s"'
-        add_path = None
-
-        debug_option = ''
-        if self.builder.opts.configuration == 'debug':
-            debug_option = 'debug-'
-
-        # Note that we want to give priority to the system perl version.
-        # Using the msys2 one might endup giving us a broken build
-        add_path = ';'.join([os.path.join(self.builder.perl_dir, 'bin'),
-                             os.path.join(self.builder.opts.msys_dir, 'usr', 'bin')])
-
-        if self.builder.x86:
-            self.exec_vs(r'%(perl_dir)s\bin\perl.exe Configure ' + debug_option + 'VC-WIN32 ' + common_options)
-            self.exec_vs(r'ms\do_nasm', add_path=add_path)
-        else:
-            self.exec_vs(r'%(perl_dir)s\bin\perl.exe Configure ' + debug_option + 'VC-WIN64A ' + common_options)
-            self.exec_vs(r'ms\do_win64a', add_path=add_path)
-
-        try:
-            self.exec_vs(r'nmake /nologo -f ms\ntdll.mak vclean', add_path=add_path)
-        except:
-            pass
-
-        self.exec_vs(r'nmake /nologo -f ms\ntdll.mak', add_path=add_path)
-        self.exec_vs(r'nmake /nologo -f ms\ntdll.mak test', add_path=add_path)
-        self.exec_vs(r'%(perl_dir)s\bin\perl.exe mk-ca-bundle.pl -n cert.pem')
-        self.exec_vs(r'nmake /nologo -f ms\ntdll.mak install', add_path=add_path)
-
-        self.install(r'.\cert.pem bin')
-        self.install(r'.\openssl.cnf share')
-        self.install(r'.\LICENSE share\doc\openssl\COPYING')
-
-Project.add(Project_openssl())
-
-class Project_opus(Tarball, Project):
-    def __init__(self):
-        Project.__init__(self,
-            'opus',
-            archive_url = 'http://downloads.xiph.org/releases/opus/opus-1.1.3.tar.gz',
-            hash = '58b6fe802e7e30182e95d0cde890c0ace40b6f125cffc50635f0ad2eef69b633',
-            )
-
-    def build(self):
-        version = '13'
-        if self.builder.opts.vs_ver == '14':
-            version = '15'
-
-        configuration = 'ReleaseDLL'
-        if self.builder.opts.configuration == 'debug':
-            configuration = 'DebugDLL'
-
-        self.exec_msbuild(r'.\win32\VS20' + version + '\opus.sln', configuration=configuration)
-
-        bin_dir = r'.\win32\VS20' + version + '\%s\%s' % (self.builder.opts.platform, configuration, )
-
-        self.install(bin_dir + r'\opus.dll bin')
-        self.install(bin_dir + r'\opus.pdb bin')
-
-        self.install(bin_dir + r'\opus.lib lib')
-
-        self.install(r'include\* include')
-
-        self.install(r'COPYING share\doc\opus')
-
-Project.add(Project_opus())
-
-class Project_pango(Tarball, Project):
-    def __init__(self):
-        Project.__init__(self,
-            'pango',
-            archive_url = 'http://ftp.acc.umu.se/pub/GNOME/sources/pango/1.40/pango-1.40.5.tar.xz',
-            hash = '24748140456c42360b07b2c77a1a2e1216d07c056632079557cd4e815b9d01c9',
-            dependencies = ['cairo', 'harfbuzz'],
-            )
-
-    def build(self):
-        configuration = 'Release_FC'
-        if self.builder.opts.configuration == 'debug':
-            configuration = 'Debug_FC'
-
-        self.exec_msbuild(r'win32\vs%(vs_ver)s\pango.sln', configuration=configuration)
-        self.install(r'COPYING share\doc\pango')
-
-Project.add(Project_pango())
-
-class Project_pixman(Tarball, Project):
-    def __init__(self):
-        Project.__init__(self,
-            'pixman',
-            archive_url = 'http://cairographics.org/releases/pixman-0.34.0.tar.gz',
-            hash = '21b6b249b51c6800dc9553b65106e1e37d0e25df942c90531d4c3997aa20a88e',
-            )
-
-    def build(self):
-        optimizations = 'SSE2=on SSSE3=on'
-        if self.builder.x64:
-            # FIXME: cairo fails to build due to missing symbols if I enable MMX on 64bit
-            optimizations += ' MMX=off'
-        else:
-            optimizations += ' MMX=on'
-
-        add_path = os.path.join(self.builder.opts.msys_dir, 'usr', 'bin')
-
-        self.exec_vs(r'make -f Makefile.win32 pixman CFG=%(configuration)s ' + optimizations, add_path=add_path)
-
-        self.install(r'.\pixman\%(configuration)s\pixman-1.lib lib')
-
-        self.install(r'.\pixman\pixman.h include\pixman-1')
-        self.install(r'.\pixman\pixman-version.h include\pixman-1')
-
-        self.install(r'.\COPYING share\doc\pixman')
-
-Project.add(Project_pixman())
-
-class Project_pkg_config(Tarball, Project):
-    def __init__(self):
-        Project.__init__(self,
-            'pkg-config',
-            archive_url = 'https://pkg-config.freedesktop.org/releases/pkg-config-0.29.1.tar.gz',
-            hash = 'beb43c9e064555469bd4390dcfd8030b1536e0aa103f08d7abf7ae8cac0cb001',
-            dependencies = [ 'glib', ],
-            )
-
-    def build(self):
-        self.exec_vs(r'nmake /nologo /f Makefile.vc CFG=%(configuration)s GLIB_PREFIX="%(gtk_dir)s"')
-
-        bin_dir = r'.\%s\%s' % (self.builder.opts.configuration, self.builder.opts.platform, )
-        self.install(bin_dir + r'\pkg-config.exe bin')
-        self.install(bin_dir + r'\pkg-config.pdb bin')
-
-        self.install(r'.\COPYING share\doc\pkg-config')
-
-Project.add(Project_pkg_config())
-
-class Project_portaudio(Tarball, Project):
-    def __init__(self):
-        Project.__init__(self,
-            'portaudio',
-            archive_url = 'http://www.portaudio.com/archives/pa_stable_v190600_20161030.tgz',
-            dependencies = ['cmake'],
-            patches = [ '0001-Do-not-add-suffice-to-the-library-name.patch',
-                        '0001-Fix-MSVC-check.patch' ]
-            )
-
-    def build(self):
-        cmake_config = 'Debug' if self.builder.opts.configuration == 'debug' else 'Release'
-        self.exec_vs(r'cmake . -G "NMake Makefiles" -DCMAKE_INSTALL_PREFIX="%(gtk_dir)s" -DPA_DLL_LINK_WITH_STATIC_RUNTIME=off -DCMAKE_BUILD_TYPE=' + cmake_config)
-        self.exec_vs(r'nmake /nologo')
-
-        self.install(r'portaudio.dll bin')
-        self.install(r'portaudio.pdb bin')
-        self.install(r'portaudio.lib lib')
-
-        self.install(r'.\include\* include')
-
-        self.install(r'.\LICENSE.txt share\doc\portaudio')
-
-Project.add(Project_portaudio())
-
-class Project_protobuf(Tarball, Project):
-    def __init__(self):
-        Project.__init__(self,
-            'protobuf',
-            archive_url = 'https://github.com/google/protobuf/archive/v3.1.0.tar.gz',
-            hash = '0a0ae63cbffc274efb573bdde9a253e3f32e458c41261df51c5dbc5ad541e8f7',
-            dependencies = ['cmake'],
-            )
-
-    def build(self):
-        cmake_config = 'Debug' if self.builder.opts.configuration == 'debug' else 'Release'
-        # We need to compile with STATIC_RUNTIME off since protobuf-c also compiles with it OFF
-        self.exec_vs('cmake .\cmake\ -G "NMake Makefiles" -DCMAKE_INSTALL_PREFIX="%(pkg_dir)s" -Dprotobuf_DEBUG_POSTFIX="" -Dprotobuf_BUILD_TESTS=OFF -Dprotobuf_MSVC_STATIC_RUNTIME=OFF -DCMAKE_BUILD_TYPE=' + cmake_config)
-        self.exec_vs('nmake /nologo')
-        self.exec_vs('nmake /nologo install')
-
-        self.install(r'.\LICENSE share\doc\protobuf')
-
-Project.add(Project_protobuf())
-
-class Project_protobuf_c(Tarball, Project):
-    def __init__(self):
-        Project.__init__(self,
-            'protobuf-c',
-            archive_url = 'https://github.com/protobuf-c/protobuf-c/releases/download/v1.2.1/protobuf-c-1.2.1.tar.gz',
-            hash = '846eb4846f19598affdc349d817a8c4c0c68fd940303e6934725c889f16f00bd',
-            dependencies = ['cmake', 'protobuf'],
-            patches = ['0001-Declare-variables-at-the-beginning-of-the-block.patch',
-                       '0001-Do-not-build-tests.patch'],
-            )
-
-    def build(self):
-        cmake_config = 'Debug' if self.builder.opts.configuration == 'debug' else 'RelWithDebInfo'
-        self.exec_vs(r'cmake .\build-cmake\ -G "NMake Makefiles" -DPROTOBUF_ROOT="%(gtk_dir)s" -DCMAKE_INSTALL_PREFIX="%(gtk_dir)s" -DCMAKE_BUILD_TYPE=' + cmake_config)
-        self.exec_vs(r'nmake /nologo')
-        self.exec_vs(r'nmake /nologo install')
-
-        self.install(r'.\LICENSE share\doc\protobuf-c')
-
-Project.add(Project_protobuf_c())
-
-class Project_win_iconv(Tarball, Project):
-    def __init__(self):
-        Project.__init__(self,
-            'win-iconv',
-            archive_url = 'http://dl.hexchat.net/gtk-win32/src/win-iconv-0.0.8.tar.gz',
-            hash = '23adea990a8303c6e69e32a64a30171efcb1b73824a1c2da1bbf576b0ae7c520',
-            dependencies = ['cmake'],
-            )
-
-    def build(self):
-        #Remove-Item -Recurse CMakeCache.txt, CMakeFiles -ErrorAction Ignore
-
-        self.exec_vs('cmake -G "NMake Makefiles" -DCMAKE_INSTALL_PREFIX="%(pkg_dir)s" -DCMAKE_BUILD_TYPE=%(configuration)s')
-        #Exec nmake clean
-        self.exec_vs('nmake /nologo')
-        self.exec_vs('nmake /nologo install')
-        #Exec nmake clean
-
-        self.install(r'.\COPYING share\doc\win-iconv')
-
-Project.add(Project_win_iconv())
-
-class Project_wing(Tarball, Meson):
-    def __init__(self):
-        Project.__init__(self,
-            'wing',
-            archive_url = 'https://git.gnome.org/browse/wing/snapshot/wing-0.0.4.tar.xz',
-            hash = '90b6f0844821c5468645bafc27237eb7549e45f8e696458b721505e8b56c71df',
-            dependencies = ['ninja', 'meson', 'pkg-config', 'glib'],
-            )
-
-    def build(self):
-        Meson.build(self)
-        self.install(r'.\COPYING share\doc\wing')
-
-Project.add(Project_wing())
-
-class Project_x264(GitRepo, Project):
-    def __init__(self):
-        Project.__init__(self,
-            'x264',
-            repo_url = 'http://git.videolan.org/git/x264.git',
-            fetch_submodules = False,
-            tag = '97eaef2ab82a46d13ea5e00270712d6475fbe42b',
-            patches = [ '0001-use-more-recent-version-of-config.guess.patch',
-                        '0002-configure-recognize-the-msys-shell.patch' ]
-            )
-    def build(self):
-        self.exec_vs(r'bash build\build.sh %s %s' % (convert_to_msys(self.builder.gtk_dir), self.builder.opts.configuration),
-                     add_path=os.path.join(self.builder.opts.msys_dir, 'usr', 'bin'))
-
-        # use the path expected when building with a dependent project
-        self.builder.exec_msys(['mv', 'libx264.dll.lib', 'libx264.lib'], working_dir=os.path.join(self.builder.gtk_dir, 'lib'))
-
-        self.install(r'.\COPYING share\doc\x264')
-
-Project.add(Project_x264())
-
-class Project_zlib(Tarball, Project):
-    def __init__(self):
-        Project.__init__(self,
-            'zlib',
-            archive_url = 'http://www.zlib.net/zlib-1.2.11.tar.xz',
-            hash = '4ff941449631ace0d4d203e3483be9dbc9da454084111f97ea0a2114e19bf066',
-            )
-
-    def build(self):
-        options = ''
-        if self.builder.opts.configuration == 'debug':
-            options = 'CFLAGS="-nologo -MDd -W3 -Od -Zi -Fd\\"zlib\\""'
-
-        self.exec_vs(r'nmake /nologo /f win32\Makefile.msc STATICLIB=zlib-static.lib IMPLIB=zlib1.lib ' + options)
-
-        self.install(r'.\zlib.h .\zconf.h include')
-        self.install(r'.\zlib1.dll .\zlib1.pdb bin')
-        self.install(r'.\zlib1.lib lib')
-
-        self.install(r'.\README share\doc\zlib')
-
-Project.add(Project_zlib())
-
-
-class CmakeProject(Tarball, Project):
-    def __init__(self, name, **kwargs):
-        Project.__init__(self, name, **kwargs)
-
-    def build(self):
-        cmake_config = 'Debug' if self.builder.opts.configuration == 'debug' else 'RelWithDebInfo'
-        self.exec_vs('cmake -G "NMake Makefiles" -DCMAKE_INSTALL_PREFIX="%(pkg_dir)s" -DGTK_DIR="%(gtk_dir)s" -DCMAKE_BUILD_TYPE=' + cmake_config)
-        self.exec_vs('nmake /nologo')
-        self.exec_vs('nmake /nologo install')
-
-class MercurialCmakeProject(MercurialRepo, CmakeProject):
-    def __init__(self, name, **kwargs):
-        CmakeProject.__init__(self, name, **kwargs)
-
-Project.add(MercurialCmakeProject('pycairo', repo_url='git+ssh://git@github.com:muntyan/pycairo-gtk-win32.git', dependencies = ['cmake', 'cairo']))
-Project.add(MercurialCmakeProject('pygobject', repo_url='git+ssh://git@github.com:muntyan/pygobject-gtk-win32.git', dependencies = ['cmake', 'glib']))
-Project.add(MercurialCmakeProject('pygtk', repo_url='git+ssh://git@github.com:muntyan/pygtk-gtk-win32.git', dependencies = ['cmake', 'gtk', 'pycairo', 'pygobject']))
-
-
-#========================================================================================================================================================
-
-global_verbose = False
-global_debug = False
-
-def print_message(msg):
-    print(msg)
-
-def print_log(msg):
-    if global_verbose:
-        print(msg)
-
-def print_debug(msg):
-    if global_debug:
-        print("Debug:", msg)
-
-def error_exit(msg):
-    print("Error:", msg, file=sys.stderr)
-    sys.exit(1)
-
-class ordered_set(set):
-    def __init__(self):
-        set.__init__(self)
-        self.__list = list()
-
-    def add(self, o):
-        if not o in self:
-            set.add(self, o)
-            self.__list.append(o)
-
-    def __iter__(self):
-        return self.__list.__iter__()
-
-class Builder(object):
-    def __init__(self, opts):
-        self.opts = opts
-
-        # Check and normalize the platform
-        if opts.platform in ('Win32', 'win32', 'x86'):
-            opts.platform = 'Win32'
-            self.filename_arch = 'x86'
-        elif opts.platform in ('x64', 'amd64', 'Amd64'):
-            opts.platform = 'x64'
-            self.filename_arch = 'x64'
-        else:
-            raise Exception("Invalid target platform '%s'" % (opts.platform,))
-
-        # Setup the directory, used by check vs
-        self.working_dir = os.path.join(opts.build_dir, 'build', opts.platform, opts.configuration)
-        self.gtk_dir = os.path.join(opts.build_dir, 'gtk', opts.platform, opts.configuration)
-
-        self.__check_tools(opts)
-        self.__check_vs(opts)
-
-        self.x86 = opts.platform == 'Win32'
-        self.x64 = not self.x86
-
-        self.msbuild_opts = '/nologo /p:Platform=%(platform)s /p:PythonPath=%(python_dir)s %(msbuild_opts)s ' % \
-            dict(platform=opts.platform, python_dir=opts.python_dir, configuration=opts.configuration, msbuild_opts=opts.msbuild_opts)
-
-        if global_verbose:
-            self.msbuild_opts += ' /v:normal'
-        else:
-            self.msbuild_opts += ' /v:minimal'
-
-    def __check_tools(self, opts):
-        self.patch = os.path.join(opts.msys_dir, 'usr', 'bin', 'patch.exe')
-        if not os.path.exists(self.patch):
-            error_exit("%s not found. Please check that you installed patch in msys2 using ``pacman -S patch``" % (self.patch,))
-        print_debug("patch: %s" % (self.patch,))
-
-        self.msgfmt = os.path.join(opts.msys_dir, 'usr', 'bin', 'msgfmt.exe')
-        if not os.path.exists(self.msgfmt):
-            error_exit("%s not found. Please check that you installed msgfmt in msys2 using ``pacman -S gettext``" % (self.msgfmt,))
-        print_debug("msgfmt: %s" % (self.msgfmt,))
-
-        self.wget = os.path.join(opts.msys_dir, 'usr', 'bin', 'wget.exe')
-        if not os.path.exists(self.wget):
-            error_exit("%s not found. Please check that you installed wget in msys2 using ``pacman -S wget``" % (self.wget,))
-        print_debug("wget: %s" % (self.wget,))
-
-    def add_env(self, key, value, prepend=True):
-        env = os.environ
-        te = env.get(key, None)
-        if te:
-            if prepend:
-                env[key] = value + ';' + te
-            else:
-                env[key] = te + ';' + value
-        else:
-            # not set
-            env[key] = value
-
-    def __check_vs(self, opts):
-        # Verify VS exists at the indicated location, and that it supports the required target
-        if opts.platform == 'Win32':
-            vcvars_bat = os.path.join(opts.vs_install_path, 'VC', 'bin', 'vcvars32.bat')
-        else:
-            vcvars_bat = os.path.join(opts.vs_install_path, 'VC', 'bin', 'amd64', 'vcvars64.bat')
-            # make sure it works even with VS Express
-            if not os.path.exists(vcvars_bat):
-                vcvars_bat = os.path.join(opts.vs_install_path, 'VC', 'bin', 'x86_amd64', 'vcvarsx86_amd64.bat')
-
-        if not os.path.exists(vcvars_bat):
-            raise Exception("'%s' could not be found. Please check you have Visual Studio installed at '%s' and that it supports the target platform '%s'." % (vcvars_bat, opts.vs_install_path, opts.platform))
-
-        # Add to the environment the gtk paths so meson can find everything
-        self.add_env('INCLUDE', os.path.join(self.gtk_dir, 'include'))
-        self.add_env('LIB', os.path.join(self.gtk_dir, 'lib'))
-        self.add_env('LIBPATH', os.path.join(self.gtk_dir, 'lib'))
-        self.add_env('PATH', os.path.join(self.gtk_dir, 'bin'))
-
-        output = subprocess.check_output('cmd.exe /c ""%s" && set"' % (vcvars_bat,), shell=True)
-        self.vs_env = {}
-        for l in output.splitlines():
-            k, v = l.decode('utf-8').split("=", 1)
-            # Be sure to have PATH in upper case because we need to manipulate it
-            if k.upper() == 'PATH':
-                k = 'PATH'
-            self.vs_env[k] = v
-            print_debug('vs env:%s -> [%s]' % (k, v, ))
-
-    def preprocess(self):
-        for proj in Project.list_projects():
-            if proj.archive_url:
-                url = proj.archive_url
-                archive = url[url.rfind('/') + 1:]
-                proj.archive_file = os.path.join(self.opts.archives_download_dir, archive)
-            else:
-                proj.archive_file = None
-            proj.patch_dir = os.path.join(self.opts.patches_root_dir, proj.name)
-            proj.build_dir = os.path.join(self.working_dir, proj.name)
-            proj.dependencies = [Project.get_project(dep) for dep in proj.dependencies]
-            proj.dependents = []
-            proj.load_defaults(self)
-
-        for proj in Project.list_projects():
-            self.__compute_deps(proj)
-            print_debug("%s => %s" % (proj.name, [d.name for d in proj.all_dependencies]))
-
-    def __compute_deps(self, proj):
-        if hasattr(proj, 'all_dependencies'):
-            return
-        deps = ordered_set()
-        for dep in proj.dependencies:
-            self.__compute_deps(dep)
-            for p in dep.all_dependencies:
-                deps.add(p)
-            deps.add(dep)
-        proj.all_dependencies = deps
-
-    def build(self, projects):
-        if self.__prepare_build(projects):
-            return
-
-        if self.opts.check_hash:
-            return
-
-        for p in projects:
-            try:
-                self.__build_one(p)
-            except:
-                traceback.print_exc()
-                error_exit("%s build failed" % (p.name))
-
-    def __prepare_build(self, projects):
-        if not os.path.exists(self.working_dir):
-            print_log("Creating working directory %s" % (self.working_dir,))
-            os.makedirs(self.working_dir)
-
-        shutil.copy(os.path.join(self.opts.patches_root_dir, 'stack.props'), self.working_dir)
-
-        log_dir = os.path.join(self.working_dir, 'logs')
-        if not os.path.exists(log_dir):
-            print_log("Creating log directory %s" % (log_dir,))
-            os.makedirs(log_dir)
-
-        #Remove-Item $logDirectory\*.log
-
-        build_dir = os.path.join(self.working_dir, '..', '..', '..', 'gtk', self.opts.platform)
-        if not os.path.exists(build_dir):
-            print_log("Creating directory %s" % (build_dir,))
-            os.makedirs(build_dir)
-
-        for p in projects:
-            if self.__download_one(p):
-                return True
-        return False
-
-    def __build_one(self, proj):
-        print_message("Building project %s" % (proj.name,))
-
-        proj.builder = self
-        self.__project = proj
-
-        proj.prepare_build_dir()
-
-        proj.pkg_dir = proj.build_dir + "-rel"
-        shutil.rmtree(proj.pkg_dir, ignore_errors=True)
-        os.makedirs(proj.pkg_dir)
-
-        # Get the paths to add
-        paths = []
-        for d in proj.all_dependencies:
-            t = d.get_path()
-            if t:
-                paths.append(t)
-
-        # Save base vs path
-        vs_saved_path = self.vs_env['PATH']
-        if paths:
-            # Something to add to the vs environment path, at the beginning
-            tp = ';'.join(paths)
-            self.vs_env['PATH'] = tp + ';' + vs_saved_path
-
-        proj.patch()
-        proj.build()
-
-        print_debug("copying %s to %s" % (proj.pkg_dir, self.gtk_dir))
-        self.copy_all(proj.pkg_dir, self.gtk_dir)
-        shutil.rmtree(proj.pkg_dir, ignore_errors=True)
-
-        proj.post_install()
-
-        proj.builder = None
-        self.__project = None
-        if vs_saved_path:
-            # Restore the original vs path 
-            self.vs_env['PATH'] = vs_saved_path
-
-    def make_dir(self, path):
-        if not os.path.exists(path):
-            os.makedirs(path)
-
-    def copy_all(self, srcdir, destdir):
-        self.make_dir(destdir)
-        for f in glob.glob('%s\\*' % (srcdir,)):
-            self.__copy_to(f, destdir)
-
-    def __copy_to(self, src, destdir):
-        #print_debug("__copy_to %s %s" % (src, destdir))
-        self.make_dir(destdir)
-        for f in glob.glob(src):
-            if os.path.isdir(f):
-                name = os.path.basename(f)
-                dest_subdir = os.path.join(destdir, name)
-                self.make_dir(dest_subdir)
-                for item in os.listdir(f):
-                    self.__copy_to(os.path.join(f, item), dest_subdir)
-            else:
-                shutil.copy2(f, destdir)
-
-    def __copy(self, src, destdir):
-        if os.path.isdir(src):
-            dst = os.path.join(destdir, os.path.basename(src))
-            print_debug("copying '%s' to '%s'" % (src, dst))
-            shutil.copytree(src, dst)
-        else:
-            print_debug("copying '%s' to '%s'" % (src, destdir))
-            shutil.copy(src, destdir)
-
-    def __hashfile(self, file_name):
-        hash_calc = hashlib.sha256()
-        with open(file_name, 'rb') as fi:
-            for chunk in iter(lambda: fi.read(4096), b""):
-                hash_calc.update(chunk)
-        return hash_calc.hexdigest()
-
-    def __check_hash(self, proj):
-        if hasattr(proj, 'hash'):
-            hc = self.__hashfile(proj.archive_file)
-            if hc != proj.hash:
-                print_message("Hash mismatch on %s:\n  Calculated '%s'\n  Expected   '%s'\n" % (proj.archive_file, hc, proj.hash, ))
-                return True
-
-            # Print the correct hash
-            if self.opts.check_hash:
-                print_message("Hash ok on %s (%s)" % (proj.archive_file, hc, ))
-            else:
-                print_debug("Hash ok on %s (%s)" % (proj.archive_file, hc, ))
-        return False
-
-    def __download_one(self, proj):
-        if not proj.archive_file:
-            print_debug("archive file is not specified for project %s, skipping" % (proj.name,))
-            return False
-
-        if os.path.exists(proj.archive_file):
-            print_debug("archive %s already exists" % (proj.archive_file,))
-            return self.__check_hash(proj)
-
-        if not os.path.exists(self.opts.archives_download_dir):
-            print_log("Creating archives download directory %s" % (self.opts.archives_download_dir,))
-            os.makedirs(self.opts.archives_download_dir)
-
-        print_log("downloading %s" % (proj.archive_file,))
-        wget_opts = [self.wget];
-        if hasattr(proj, 'wget_opts'):
-            wget_opts += proj.wget_opts;
-        self.__execute(wget_opts + [proj.archive_url], self.opts.archives_download_dir)
-        return self.__check_hash(proj)
-
-    def __sub_vars(self, s):
-        if '%' in s:
-            d = dict(platform=self.opts.platform, configuration=self.opts.configuration, build_dir=self.opts.build_dir, vs_ver=self.opts.vs_ver,
-                     gtk_dir=self.gtk_dir, python_dir=self.opts.python_dir, perl_dir=self.perl_dir, msbuild_opts=self.msbuild_opts)
-            if self.__project is not None:
-                d['pkg_dir'] = self.__project.pkg_dir
-                d['build_dir'] = self.__project.build_dir
-            return s % d
-        else:
-            return s
-
-    def exec_vs(self, cmd, working_dir=None, add_path=None):
-        self.__execute(self.__sub_vars(cmd), working_dir=working_dir, add_path=add_path, env=self.vs_env)
-
-    def exec_cmd(self, cmd, working_dir=None, add_path=None):
-        self.__execute(self.__sub_vars(cmd), working_dir=working_dir, add_path=add_path)
-
-    def install(self, build_dir, pkg_dir, *args):
-        if len(args) == 1:
-            args = args[0].split()
-        dest = os.path.join(pkg_dir, self.__sub_vars(args[-1]))
-        self.make_dir(dest)
-        for f in args[:-1]:
-            src = os.path.join(self.__sub_vars(build_dir), self.__sub_vars(f))
-            print_debug("copying %s to %s" % (src, dest))
-            self.__copy_to(src, dest)
-
-    def install_dir(self, build_dir, pkg_dir, src, dest):
-        src = os.path.join(build_dir, self.__sub_vars(src))
-        dest = os.path.join(pkg_dir, self.__sub_vars(dest))
-        print_debug("copying %s content to %s" % (src, dest))
-        self.copy_all(src, dest)
-
-    def exec_msys(self, args, working_dir=None):
-        self.__execute(args, working_dir=working_dir, add_path=os.path.join(self.opts.msys_dir, 'usr', 'bin'))
-
-    def __execute(self, args, working_dir=None, add_path=None, env=None):
-        print_debug("running %s, cwd=%s, path+=%s" % (args, working_dir, add_path))
-        if add_path:
-            if env is not None:
-                env = dict(env)
-            else:
-                env = dict(os.environ)
-            self.__add_path(env, add_path)
-        subprocess.check_call(args, cwd=working_dir, env=env, shell=True)
-
-    def __add_path(self, env, folder):
-        key = None
-        for k in env:
-            if k.lower() == 'path':
-                key = k
-                break
-        env[key] = env[key] + ';' + folder
-
-class Options(object):
-    pass
-
-def get_options(args):
-    opts = Options()
-
-    opts.platform = args.platform
-    opts.configuration = getattr(args, 'configuration', 'release')
-    opts.build_dir = args.build_dir
-    opts.archives_download_dir = args.archives_download_dir
-    opts.patches_root_dir = args.patches_root_dir
-    opts.tools_root_dir = args.tools_root_dir
-    opts.vs_ver = args.vs_ver
-    opts.vs_install_path = args.vs_install_path
-    opts.python_dir = args.python_dir
-    opts.msys_dir = args.msys_dir
-    opts.clean = args.clean
-    opts.msbuild_opts = args.msbuild_opts
-    opts.no_deps = args.no_deps
-    opts.check_hash = args.check_hash
-
-    if not opts.archives_download_dir:
-        opts.archives_download_dir = os.path.join(args.build_dir, 'src')
-    if not opts.patches_root_dir:
-        opts.patches_root_dir = sys.path[0]
-    if not opts.tools_root_dir:
-        opts.tools_root_dir = os.path.join(args.build_dir, 'tools')
-    if not opts.vs_install_path:
-        opts.vs_install_path = r'C:\Program Files (x86)\Microsoft Visual Studio %s.0' % (opts.vs_ver,)
-
-    opts.projects = args.project
-
-    for p in opts.projects:
-        if not p in Project.get_names():
-            error_exit(
-                p + " is not a valid project name, available projects are:\n\t" + "\n\t".join(Project.get_names()))
-
-    return opts
-
-def __get_projects_to_build(opts):
-    to_build = ordered_set()
-    for name in opts.projects:
-        p = Project.get_project(name)
-        if not opts.no_deps:
-            for dep in p.all_dependencies:
-                to_build.add(dep)
-        to_build.add(p)
-    return to_build
-
-def do_build(args):
-    opts = get_options(args)
-    print_debug("options are: %s" % (opts.__dict__,))
-    builder = Builder(opts)
-    builder.preprocess()
-
-    to_build = __get_projects_to_build(opts)
-    if not to_build:
-        error_exit("nothing to do")
-    print_debug("building %s" % ([p.name for p in to_build],))
-
-    builder.build(to_build)
-
-def do_list(args):
-    print("Available projects:\n\t" + "\n\t".join(Project.get_names()))
-    sys.exit(0)
-
-def handle_global_options(args):
-    global global_verbose
-    global global_debug
-    if args.verbose:
-        global_verbose = True
-    if args.debug:
-        global_verbose = True
-        global_debug = True
-
-#==============================================================================
-# Command line parser
-#==============================================================================
-
-def create_parser():
-    parser = argparse.ArgumentParser(
-        formatter_class=argparse.RawDescriptionHelpFormatter,
-        description='Jhbuild-like system for Windows to build Gtk and friends',
-        epilog=
-    """
-Examples:
-    build.py build libpng libffi
-        Build libpng, libffi, and their dependencies (zlib).
-
-    build.py build --no-deps glib
-        Build glib only.
-    """)
-
-    #==============================================================================
-    # Global options
-    #==============================================================================
-
-    parser.add_argument('-v', '--verbose', default=False, action='store_true',
-                        help='Print lots of stuff.')
-    parser.add_argument('-d', '--debug', default=False, action='store_true',
-                        help='Print even more stuff.')
-
-    subparsers = parser.add_subparsers()
-
-    #==============================================================================
-    # build
-    #==============================================================================
-
-    p_build = subparsers.add_parser('build', help='build project(s)')
-    p_build.set_defaults(func=do_build)
-
-    p_build.add_argument('-p', '--platform', default='x86', choices=['x86', 'x64'],
-                         help='Platform to build for, x86 or x64. Default is x86.')
-    p_build.add_argument('-c', '--configuration', default='release', choices=['release', 'debug'],
-                         help='Configuration to build, release or debug. Default is release.')
-    p_build.add_argument('--build-dir', default=r'C:\gtk-build',
-                         help='The directory where the sources will be downloaded and built.')
-    p_build.add_argument('--msys-dir', default=r'C:\Msys64',
-                         help='The directory where you installed msys2.')
-    p_build.add_argument('--archives-download-dir',
-                         help="The directory to download the source archives to. It will be created. " +
-                              "If a source archive already exists here, it won't be downloaded again. " +
-                              "Default is $(build-dir)\\src.")
-    p_build.add_argument('--patches-root-dir',
-                         help="The directory where you checked out https://github.com/wingtk/gtk-win32.git. Default is $(build-dir)\\github\\gtk-win32.")
-    p_build.add_argument('--tools-root-dir',
-                         help="The directory where to install the downloaded tools. Default is $(build-dir)\\tools.")
-    p_build.add_argument('--vs-ver', default='12',
-                         help="Visual Studio version 10,12,14, etc. Default is 12.")
-    p_build.add_argument('--vs-install-path',
-                         help=r"The directory where you installed Visual Studio. Default is 'C:\Program Files (x86)\Microsoft Visual Studio $(build-ver).0'")
-    p_build.add_argument('--python-dir', default=os.path.dirname(sys.executable),
-                         help="The directory where you installed python.")
-
-    p_build.add_argument('--check-hash', default=False, action='store_true',
-                         help='Only check hashes of downloaded archive(s), no build')
-    p_build.add_argument('--clean', default=False, action='store_true',
-                         help='Build the project(s) from scratch')
-    p_build.add_argument('--no-deps', default=False, action='store_true',
-                         help='Do not build dependencies of the selected project(s)')
-
-    p_build.add_argument('--msbuild-opts', default='',
-                         help='Command line options to pass to msbuild.')
-
-    p_build.add_argument('project', nargs='+',
-                         help='Project(s) to build.')
-
-    #==============================================================================
-    # list
-    #==============================================================================
-
-    p_list = subparsers.add_parser('list', help='list available projects')
-    p_list.set_defaults(func=do_list)
-
-    return parser
->>>>>>> 20d70775
-
-if __name__ == '__main__':
-    parser = create_parser()
-    args = parser.parse_args()
-    ui.handle_global_options(args)
-    if hasattr(args, 'func'):
-        args.func(args)
-    else:
-        parser.print_help()+#  Copyright (C) 2016 - Yevgen Muntyan
+#  Copyright (C) 2016 - Ignacio Casal Quinteiro
+#  Copyright (C) 2016 - Arnavion
+#
+#  This program is free software; you can redistribute it and/or modify
+#  it under the terms of the GNU General Public License as published by
+#  the Free Software Foundation; either version 2 of the License, or
+#  (at your option) any later version.
+#
+#  This program is distributed in the hope that it will be useful,
+#  but WITHOUT ANY WARRANTY; without even the implied warranty of
+#  MERCHANTABILITY or FITNESS FOR A PARTICULAR PURPOSE.  See the
+#  GNU General Public License for more details.
+#
+#  You should have received a copy of the GNU General Public License
+#  along with this program; if not, see <http://www.gnu.org/licenses/>.
+
+"""
+Main build script
+"""
+
+# Options parser
+from gvsbuild.utils.parser import create_parser
+from gvsbuild.utils.simple_ui import handle_global_options
+# All default tools ...
+import gvsbuild.tools
+# .. and projects
+import gvsbuild.projects
+
+if __name__ == '__main__':
+    parser = create_parser()
+    args = parser.parse_args()
+    handle_global_options(args)
+    if hasattr(args, 'func'):
+        args.func(args)
+    else:
+        parser.print_help()